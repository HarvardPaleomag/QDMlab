function filteredData = filter_hot_pixels(data, varargin)
% This function takes a B111ferro file and filters it by replacing the hot 
% pixel the with the mean of the surrounding pixels (7x7). 
% %todo add size to arguments
% 
% Parameters
% ----------
%     positional
%     ----------
%     data:
%         data matrix to be filtered
%     
%     optional parameters
%     -------------------
%     cutOff: 
%         how many standard deviations have to be exceeded for the pixel to
%         be filtered.
%         optional, default = 4
%     includeHotPixel:
%         if true: the mean will be calculated including the hot pixel
%         if false: the mean is calculated after setting the pixel to nan
%     chi: array
%         if chi is provided the data will be filtered according to the chi
%         values.
%     winSize: int
%         specifies the number of pixels to the left AND right to be used for
%         averaging
%         if nan: values are replaced by nan
%     checkPlot:
%         creates a new figure to check if the filtering worked

<<<<<<< HEAD
inParse = inputParser;
addRequired(inParse, 'data');
addParameter(inParse, 'cutOff', 3, @isnumeric);
addParameter(inParse, 'includeHotPixel', false, @islogical);
addParameter(inParse, 'checkPlot', false, @islogical);
addParameter(inParse, 'chi', false, @ismatrix);
addParameter(inParse, 'winSize', 3, @isnumeric);
parse(inParse, data, varargin{:});
=======

arguments
   data
   kwargs.cutOff = 'none';
   kwargs.includeHotPixel = 0
   kwargs.checkPlot = 0
   kwargs.chi = 0
   kwargs.winSize = 3
end

>>>>>>> 537fdf7d

% define optional arguments
cutOff = inParse.Results.cutOff;
includeHotPixel = inParse.Results.includeHotPixel;
checkPlot = inParse.Results.checkPlot;
chi = inParse.Results.chi;
winSize = inParse.Results.winSize;

% shape of the data (row,col)
dshape = size(data);

% pefilter data values to catch extreme outlier
<<<<<<< HEAD
aboveStd = abs(data) > nanmean(data, 'all') + 10 * nanstd(data, 0, 'all');
data(aboveStd) = nan;

%% chose mode for hot pixel calculation
if chi ~= 0
    % pefilter chi values to catch extreme outlier
    chiFilter = abs(chi) > nanmean(chi, 'all') + 10 * nanstd(chi, 0, 'all');
    chi(chiFilter) = nan;
    
    % calculate the mean over all pixels
    chiMean = nanmedian(abs(chi), 'all');

    %calculate the standard deviation of all pixels
    chiStd = nanstd(chi, 0, 'all');
    disp(['<>   using chi2 values: median = ' num2str(chiMean) '; std = ' num2str(chiStd)])

    %create boolean array with pixels with intensity higher than cutoff
    aboveStd = aboveStd | (chi > chiMean + cutOff * chiStd);
    aboveStd = aboveStd | chiFilter;
else
    % calculate the mean over all pixels
    dmean = nanmedian(data, 'all');

    %calculate the standard deviation of all pixels
    dstd = nanstd(data, 0, 'all');
    disp(['<>   using data values: median = ' num2str(dmean) '; std = ' num2str(dstd)])

    %create boolean array with pixels with intensity higher than cutoff
    aboveStd = aboveStd | abs(data) > dmean + cutOff * dstd;
=======
aboveStd = abs(data) >= 5;
data(aboveStd) = nan;

%% chose mode for hot pixel calculation
if ~strcmp(cutOff, 'none')
    fprintf('<>   FILTER: data where data/chi is %i standard deviations above the median\n', cutOff)

    if chi ~= 0
        % pefilter chi values to catch extreme outlier
        chiFilter = abs(chi) > nanmean(chi, 'all') + 15 * nanstd(chi, 0, 'all');
        chi(chiFilter) = nan;

        % calculate the mean over all pixels
        dMed = nanmedian(abs(chi), 'all');

        %calculate the standard deviation of all pixels
        dStd = nanstd(chi, 0, 'all');
        disp(['<>           using chi2 values: median = ' num2str(dMed) '; std = ' num2str(dStd)])

        %create boolean array with pixels with intensity higher than cutoff
        aboveStd = aboveStd | (chi > dMed + cutOff * dStd);
        aboveStd = aboveStd | chiFilter;
    else
        % calculate the mean over all pixels
        dMed = nanmedian(data, 'all');

        %calculate the standard deviation of all pixels
        dStd = nanstd(data, 0, 'all');
        %create boolean array with pixels with intensity higher than cutoff
        aboveStd = aboveStd | abs(data) > dMed + cutOff * dStd;
    end
>>>>>>> 537fdf7d
end

%% calculate pixel substitution
% copy original data into new array
filteredData = data;

% initiate filtered pixel array for plotting
filteredPixels = zeros(dshape);

dataMedian = nanmedian(abs(data), 'all');

% replace poixels with nan if specified
if isnan(winSize)
    % set pixel value to nan
    filteredData(aboveStd) = nan;
    filteredPixels(aboveStd) = 1;
% otherwise calculate the mean over winSize
else
    for row = 1:dshape(1)
        for col = 1:dshape(2)
            % pixels that exceed the mean + 4 std deviations are replaced by
            % the mean of a square of pixels 7x7 pixels
            if aboveStd(row, col)
                % set pixel to 1 to check which pixel were removed
                filteredPixels(row, col) = 1;

                if includeHotPixel == false
                    % set pixel value to nan
                    filteredData(row,col) = nan;
                end

                % set maximum and minimum of average square
                minrow = row-winSize;
                maxrow = row+winSize;

                mincol = col-winSize;
                maxcol = col+winSize;

                % deal with edge cases by reducing the window
                if minrow < 1
                    minrow = 1;
                end

                if mincol < 1 
                    mincol = 1;
                end


                if maxrow > dshape(1)
                    maxrow = dshape(1);
                end

                if maxcol > dshape(2)
                    maxcol = dshape(2);
                end

                % get the average window
                window = filteredData(minrow:maxrow, mincol:maxcol);
            
                % calculate the mean 
                % if include_hot_pixel without using the pixel itself
                new_val = nanmean(window, 'all');

                filteredData(row,col) = new_val;

            end
        end
    end
end

n_pixels = sum(sum(filteredPixels));

if strcmp(cutOff, 'none')
    fprintf('<>   FILTER: B > +- 5G: removed %i / %i pixel = %.2f%%\n', n_pixels, numel(filteredPixels), n_pixels/numel(filteredPixels)*100)
else
    fprintf('<>   FILTER: by %i stdev: removed %i / %i pixel = %.2f%% | median = %.2e, std = %.2e\n', cutOff, n_pixels, numel(filteredPixels), n_pixels/numel(filteredPixels)*100, dMed, dStd)
end

%% checkplot
if checkPlot
    figure
    % add hot pixel plot
    imagesc(filteredPixels > 0 );
    caxis([-1 1]*max(abs(caxis)));
    axis xy, axis equal, axis tight, axis off
    set(gca,'Fontsize',14);
    title('hot pixels','Fontsize',14);
    colormap(jet);
end<|MERGE_RESOLUTION|>--- conflicted
+++ resolved
@@ -29,16 +29,6 @@
 %     checkPlot:
 %         creates a new figure to check if the filtering worked
 
-<<<<<<< HEAD
-inParse = inputParser;
-addRequired(inParse, 'data');
-addParameter(inParse, 'cutOff', 3, @isnumeric);
-addParameter(inParse, 'includeHotPixel', false, @islogical);
-addParameter(inParse, 'checkPlot', false, @islogical);
-addParameter(inParse, 'chi', false, @ismatrix);
-addParameter(inParse, 'winSize', 3, @isnumeric);
-parse(inParse, data, varargin{:});
-=======
 
 arguments
    data
@@ -48,8 +38,6 @@
    kwargs.chi = 0
    kwargs.winSize = 3
 end
-
->>>>>>> 537fdf7d
 
 % define optional arguments
 cutOff = inParse.Results.cutOff;
@@ -62,37 +50,6 @@
 dshape = size(data);
 
 % pefilter data values to catch extreme outlier
-<<<<<<< HEAD
-aboveStd = abs(data) > nanmean(data, 'all') + 10 * nanstd(data, 0, 'all');
-data(aboveStd) = nan;
-
-%% chose mode for hot pixel calculation
-if chi ~= 0
-    % pefilter chi values to catch extreme outlier
-    chiFilter = abs(chi) > nanmean(chi, 'all') + 10 * nanstd(chi, 0, 'all');
-    chi(chiFilter) = nan;
-    
-    % calculate the mean over all pixels
-    chiMean = nanmedian(abs(chi), 'all');
-
-    %calculate the standard deviation of all pixels
-    chiStd = nanstd(chi, 0, 'all');
-    disp(['<>   using chi2 values: median = ' num2str(chiMean) '; std = ' num2str(chiStd)])
-
-    %create boolean array with pixels with intensity higher than cutoff
-    aboveStd = aboveStd | (chi > chiMean + cutOff * chiStd);
-    aboveStd = aboveStd | chiFilter;
-else
-    % calculate the mean over all pixels
-    dmean = nanmedian(data, 'all');
-
-    %calculate the standard deviation of all pixels
-    dstd = nanstd(data, 0, 'all');
-    disp(['<>   using data values: median = ' num2str(dmean) '; std = ' num2str(dstd)])
-
-    %create boolean array with pixels with intensity higher than cutoff
-    aboveStd = aboveStd | abs(data) > dmean + cutOff * dstd;
-=======
 aboveStd = abs(data) >= 5;
 data(aboveStd) = nan;
 
@@ -124,7 +81,6 @@
         %create boolean array with pixels with intensity higher than cutoff
         aboveStd = aboveStd | abs(data) > dMed + cutOff * dStd;
     end
->>>>>>> 537fdf7d
 end
 
 %% calculate pixel substitution
