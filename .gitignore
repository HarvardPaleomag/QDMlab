--- conflicted
+++ resolved
@@ -5,9 +5,4 @@
 
 *.asv
 
-<<<<<<< HEAD
-analysis/none.mat
-=======
 *.m~
-
->>>>>>> 537fdf7d
