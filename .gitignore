--- conflicted
+++ resolved
@@ -5,9 +5,5 @@
 
 *.asv
 
-<<<<<<< HEAD
-analysis/none.mat
-=======
 *.m~
 
->>>>>>> 0d2ec65e
