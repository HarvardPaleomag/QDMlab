<<<<<<< HEAD
function [transformedData, nFiles] = get_transformed_maps(nFolders, kwargs, filter)
%[transformedData, nFiles] = get_transformed_maps(nFolders; 'checkPlot', 'fileName', 'filterStruct', 'fixedIdx', 'reverse', 'transFormFile', 'upCont')
% These codes (1) register the maps and (2) analizes a user selected magnetic
% pattern for changes from one map to the next.(folders, varargin)
%
% Parameters
% ----------
%     nFolders:list
%         list of absolute path to each data folder. First entry in the list
%         is used as reference image.
%         Note: calculations in the order the folders are given
%     kwargs.fileName: str ['Bz_uc0']
%         name of the .mat file to be used.
%     kwargs.transFormFile: str ['none']
%         absolute path of a file where previously calculated transformations
%         are in. If file does not exist the file will be created so that
%         you dont have to do this every time.
%     removeHotPixel: double [0]
%         Uses 'filter_hot_pixel' function. All filtering is done pre
%         tranfornation.
%
%         if false: hotpixels will not be removed
%         else:     removeHotPixel determines how many standard deviations
%                   have to be exceeded for the pixel to be filtered
%     includeHotPixel: bool [0]
%           uses 'filter_hot_pixel' function
%         if true: hotpixels is included in the calculation of the mean
%         if false: hotpixels is NOT included in the calculation of the mean
%     winSize: int [4]
%         Window size around the hot pixel for mean calculation (e.g. 4 ->
%         4x4 window)
%     chi: bool [0]
%         if true: chi^2 values are used to filter (sum of target chi^2)
%         if false: data is filtered by data values
%     kwargs.fixedIdx: int [1]
%         index of the reference LED image. This will fixed while the other
%         image is transformed.
%     reverse: bool [0]
%         NOT IMPLEMENTED YET
%         if true:  refernce - tform -> target
%         if false: target   - tform -> reference
%
% See also, filter_hot_pixels

arguments
    nFolders;
    kwargs.fileName = 'Bz_uc0';
    kwargs.transFormFile = 'none';
    kwargs.fixedIdx = 1;
    kwargs.upCont = false;
    % other
    kwargs.reverse = false;
    kwargs.checkPlot = false;
    % filter related
    filter.filterProps struct = struct();
end

nFolders = correct_cell_shape(nFolders);

%% tranformation / filtering
transformedData = containers.Map;
nFiles = {};

% define QDM parameters
pixelsize = 4.68e-6;

% check if filename has '.mat'
kwargs.fileName = check_suffix(kwargs.fileName);

% generate reference file name
refFile = [nFolders{kwargs.fixedIdx}, filesep, kwargs.fileName];
refFileData = load(refFile);

% get transformations and rframes
if kwargs.checkPlot
    [nTransForms, nRefFrames] = align_images(nFolders, 'transformFile', 0, ...
        'fileName', kwargs.fileName, 'fixedIdx', kwargs.fixedIdx);
else
    [nTransForms, nRefFrames] = get_tform_multi(refFile, nFolders, ...
    'transFormFile', kwargs.transFormFile, 'reverse', kwargs.reverse);
end

if contains(kwargs.fileName, 'B111')
    refData = refFileData.B111ferro;
    refLed = refFileData.ledImg;
else
    refData = refFileData.Bz;
    refLed = refFileData.newLED;
end

% cycle through all folders
for i = 1:size(nFolders, 2)
    % create filename
    iFolder = nFolders{i};
    iFile = fullfile(iFolder, filesep, kwargs.fileName);
    
    msg = sprintf('loading << %s >> target file for transformation', iFile(end-30:end)');
    logMsg('debug',msg,1,0);
%     fprintf('<> loading << %s >> target file for transformation\n', iFile(end-size(iFile,2)/2:end))

    nFiles{end+1} = iFile;

    target = load(iFile);

    if contains(kwargs.fileName, 'B111')
        targetData = target.B111ferro;
        targetLed = target.ledImg;
    else
        targetData = target.Bz;
        targetLed = target.newLED;
    end

    % pre filtering
    targetData = filter_hot_pixels(targetData);

    %% upward cont.
    if iscell(kwargs.upCont)
        h = kwargs.upCont{i};
        if h ~= 0
            msg = sprintf('calculating upward continuation (%i) micron', h);
            logMsg('info',msg,1,0);
%             disp(['<>   calculating upward continuation (' num2str(h) ') micron'])
            targetData = UpCont(targetData, h*1e-6, 1/pixelsize);
        end
    end

    %% filtering
    if ~all( structfun(@isempty, filter.filterProps))
        if isfield(filter.filterProps, 'chi') && isequal(filter.filterProps.chi, true)
            filter.filterProps.chi = target.chi2Pos1 + target.chi2Pos2 + target.chi2Neg1 + target.chi2Neg2;
        end
        filterProps = namedargs2cell(filter.filterProps);
        msg = sprintf('filtering: ...%s... .mat', iFile(end-40:end-20));
        logMsg('info',msg,1,0);
        targetData = filter_hot_pixels(targetData, filterProps{:});
    end

    iTransForm = nTransForms(iFile);
    iRefFrame = nRefFrames(iFile);

    %% reverse
    % in the case of reverse, tform and rframe are the ref -> target
    % tranformation. Therefore, the data/led of the target does not need to
    % be transformed. However, the mask itself needs to be transformed form
    % the reference coordinates to the target coordinates later.

    if kwargs.reverse
        msg = sprintf('reverse doesnt work, yet!');
        logMsg('warn',msg,1,0);
        transData = targetData;
        transLed = targetLed;
    else
        msg = sprintf('transforming: target data & LED  << ... %s >>', iFile(end-30:end));
        logMsg('info',msg,1,0);
        transData = tform_data(targetData, iTransForm, iRefFrame);
        transLed = tform_data(targetLed, iTransForm, iRefFrame);
    end

    % create struct for the the transformed data of this file
    fileTransForm = struct;

    fileTransForm.refFile = refFile;
    fileTransForm.refData = refData;
    fileTransForm.refLed = refLed;

    fileTransForm.kwargs.fileName = iFile;
    fileTransForm.targetLed = targetLed;
    fileTransForm.targetData = targetData;

    fileTransForm.transData = transData;
    fileTransForm.transLed = transLed;
    fileTransForm.transForm = iTransForm;
    fileTransForm.refFrame = iRefFrame;
    fileTransForm.reverse = kwargs.reverse;
    fileTransForm.binning = detect_binning(target);

    % save the result in the trans_data container for later use
    transformedData(iFile) = fileTransForm;

    %%% create checkplots
    if kwargs.checkPlot
        if i ~= kwargs.fixedIdx
            check_plot(fileTransForm);
        end
    end
end
end

function check_plot(fileTransForm)
%check_plot(fileTransForm)
    figure('units','normalized','outerposition',[0.2 0.4 0.5 0.5],'NumberTitle', 'off', 'Name', fileTransForm.fileName);
    ax1 = subplot(2,3,1);
    ref = fileTransForm.refData;
    pcolor(ref);
    axis xy; axis equal; axis tight; shading flat;
    title('reference Data')

    ax2 = subplot(2,3,2);
    target = fileTransForm.targetData;
    pcolor(target);
    axis xy; axis equal; axis tight;shading flat;
    title('target Data')

    ax3 = subplot(2,3,3);
    trans = fileTransForm.transData;
    pcolor(trans);
    axis xy; axis equal; axis tight;shading flat;
    title('transformed Data')

    ax4 = subplot(2,3,4);
    pcolor(fileTransForm.refLed);
    axis xy; axis equal; axis tight; shading flat;
    colormap(ax4, bone)
    title('reference LED')

    ax5 = subplot(2,3,5);
    pcolor(fileTransForm.targetLed);
    axis xy; axis equal; axis tight;shading flat;
    colormap(ax5, bone)
    title('target LED')

    ax6 = subplot(2,3,6);
    pcolor(fileTransForm.transLed);

    axis xy; axis equal; axis tight;shading flat;
    title('transformed LED')
    colormap(ax6, bone)

    linkaxes([ax1 ax2 ax3]);
    linkaxes([ax4 ax5 ax6]);
end
=======
function [transformedData, nFiles] = get_transformed_maps(nFolders, kwargs, filter)
%[transformedData, nFiles] = get_transformed_maps(nFolders; 'fileName', 'transFormFile', 'fixedIdx', 'upCont', 'reverse', 'checkPlot', 'removeHotPixels', 'includeHotPixel', 'chi', 'winSize', 'threshold')
% These codes (1) register the maps and (2) analizes a user selected magnetic
% pattern for changes from one map to the next.(folders, varargin)
%
% Parameters
% ----------
%     nFolders:list
%         list of absolute path to each data folder. First entry in the list
%         is used as reference image.
%         Note: calculations in the order the folders are given
%     kwargs.fileName: str ['Bz_uc0']
%         name of the .mat file to be used.
%     kwargs.transFormFile: str ['none']
%         absolute path of a file where previously calculated transformations
%         are in. If file does not exist the file will be created so that
%         you dont have to do this every time.
%     removeHotPixel: double [0]
%         Uses 'filter_hot_pixel' function. All filtering is done pre
%         tranfornation.
%
%         if false: hotpixels will not be removed
%         else:     removeHotPixel determines how many standard deviations
%                   have to be exceeded for the pixel to be filtered
%     includeHotPixel: bool [0]
%           uses 'filter_hot_pixel' function
%         if true: hotpixels is included in the calculation of the mean
%         if false: hotpixels is NOT included in the calculation of the mean
%     winSize: int [4]
%         Window size around the hot pixel for mean calculation (e.g. 4 ->
%         4x4 window)
%     chi: bool [0]
%         if true: chi^2 values are used to filter (sum of target chi^2)
%         if false: data is filtered by data values
%     kwargs.fixedIdx: int [1]
%         index of the reference LED image. This will fixed while the other
%         image is transformed.
%     reverse: bool [0]
%         NOT IMPLEMENTED YET
%         if true:  refernce - tform -> target
%         if false: target   - tform -> reference
%
% See also, filter_hot_pixels

arguments
    nFolders;
    kwargs.fileName = 'Bz_uc0';
    kwargs.transFormFile = 'none';
    kwargs.fixedIdx = 1;
    kwargs.upCont = false;
    % other
    kwargs.reverse = false;
    kwargs.checkPlot = false;
    % filter related
    filter.removeHotPixels = false;
    filter.includeHotPixel = false;
    filter.chi = 0;
    filter.winSize = 4;
    filter.threshold = 5;
end

nFolders = correct_cell_shape(nFolders);

%% tranformation / filtering
transformedData = containers.Map;
nFiles = {};

% define QDM parameters
pixelsize = 4.68e-6;

% check if filename has '.mat'
kwargs.fileName = check_suffix(kwargs.fileName);

% generate reference file name
refFile = [nFolders{kwargs.fixedIdx}, filesep, kwargs.fileName];
refFileData = load(refFile);

% get transformations and rframes
if kwargs.checkPlot
    [nTransForms, nRefFrames] = align_images(nFolders, 'transformFile', 0, ...
        'fileName', kwargs.fileName, 'fixedIdx', kwargs.fixedIdx);
else
    [nTransForms, nRefFrames] = get_tform_multi(refFile, nFolders, ...
    'transFormFile', kwargs.transFormFile, 'reverse', kwargs.reverse);
end

if contains(kwargs.fileName, 'B111')
    refData = refFileData.B111ferro;
    refLed = refFileData.ledImg;
else
    refData = refFileData.Bz;
    refLed = refFileData.newLED;
end

% cycle through all folders
for i = 1:size(nFolders, 2)
    % create filename
    iFolder = nFolders{i};
    iFile = fullfile(iFolder, filesep, kwargs.fileName);
    
    msg = sprintf('loading << %s >> target file for transformation', iFile(end-30:end)');
    logMsg('debug',msg,1,0);
%     fprintf('<> loading << %s >> target file for transformation\n', iFile(end-size(iFile,2)/2:end))

    nFiles{end+1} = iFile;

    target = load(iFile);

    if contains(kwargs.fileName, 'B111')
        targetData = target.B111ferro;
        targetLed = target.ledImg;
    else
        targetData = target.Bz;
        targetLed = target.newLED;
    end

    % pre filtering
    targetData = filter_hot_pixels(targetData);

    %% upward cont.
    if iscell(kwargs.upCont)
        h = kwargs.upCont{i};
        if h ~= 0
            msg = sprintf('calculating upward continuation (%i) micron', h);
            logMsg('info',msg,1,0);
%             disp(['<>   calculating upward continuation (' num2str(h) ') micron'])
            targetData = UpCont(targetData, h*1e-6, 1/pixelsize);
        end
    end

    %% filtering
    if filter.removeHotPixels
        if filter.chi
            chi = target.chi2Pos1 + target.chi2Pos2 + target.chi2Neg1 + target.chi2Neg2;
        else
            chi = filter.chi;
        end
        msg = sprintf('filtering: ...%s... .mat', iFile(end-40:end-20));
        logMsg('info',msg,1,0);

        targetData = filter_hot_pixels(targetData, ...
            'cutOff',filter.removeHotPixels, ...
            'includeHotPixel',filter.includeHotPixel, ...
            'winSize', filter.winSize, 'threshold', filter.threshold, ...
            'checkPlot', kwargs.checkPlot,'chi', chi);
    end

    iTransForm = nTransForms(iFile);
    iRefFrame = nRefFrames(iFile);

    %% reverse
    % in the case of reverse, tform and rframe are the ref -> target
    % tranformation. Therefore, the data/led of the target does not need to
    % be transformed. However, the mask itself needs to be transformed form
    % the reference coordinates to the target coordinates later.

    if kwargs.reverse
        msg = sprintf('reverse doesnt work, yet!');
        logMsg('warn',msg,1,0);
        transData = targetData;
        transLed = targetLed;
    else
        msg = sprintf('transforming: target data & LED  << ... %s >>', iFile(end-30:end));
        logMsg('info',msg,1,0);
        transData = tform_data(targetData, iTransForm, iRefFrame);
        transLed = tform_data(targetLed, iTransForm, iRefFrame);
    end

    % create struct for the the transformed data of this file
    fileTransForm = struct;

    fileTransForm.refFile = refFile;
    fileTransForm.refData = refData;
    fileTransForm.refLed = refLed;

    fileTransForm.kwargs.fileName = iFile;
    fileTransForm.targetLed = targetLed;
    fileTransForm.targetData = targetData;

    fileTransForm.transData = transData;
    fileTransForm.transLed = transLed;
    fileTransForm.transForm = iTransForm;
    fileTransForm.refFrame = iRefFrame;
    fileTransForm.reverse = kwargs.reverse;
    fileTransForm.binning = detect_binning(target);

    % save the result in the trans_data container for later use
    transformedData(iFile) = fileTransForm;

    %%% create checkplots
    if kwargs.checkPlot
        if i ~= kwargs.fixedIdx
            check_plot(fileTransForm);
        end
    end
end
end

function check_plot(fileTransForm)
%check_plot(fileTransForm)
    figure('units','normalized','outerposition',[0.2 0.4 0.5 0.5],'NumberTitle', 'off', 'Name', fileTransForm.fileName);
    ax1 = subplot(2,3,1);
    ref = fileTransForm.refData;
    ref = filter_hot_pixels(ref);
    pcolor(ref);
    axis xy; axis equal; axis tight; shading flat;
    title('reference Data')

    ax2 = subplot(2,3,2);
    target = fileTransForm.targetData;
    target = filter_hot_pixels(target);
    pcolor(target);
    axis xy; axis equal; axis tight;shading flat;
    title('target Data')

    ax3 = subplot(2,3,3);
    trans = fileTransForm.transData;
    trans = filter_hot_pixels(trans);
    pcolor(trans);
    axis xy; axis equal; axis tight;shading flat;
    title('transformed Data')

    ax4 = subplot(2,3,4);
    pcolor(fileTransForm.refLed);
    axis xy; axis equal; axis tight; shading flat;
    colormap(ax4, bone)
    title('reference LED')

    ax5 = subplot(2,3,5);
    pcolor(fileTransForm.targetLed);
    axis xy; axis equal; axis tight;shading flat;
    colormap(ax5, bone)
    title('target LED')

    ax6 = subplot(2,3,6);
    pcolor(fileTransForm.transLed);

    axis xy; axis equal; axis tight;shading flat;
    title('transformed LED')
    colormap(ax6, bone)

    linkaxes([ax1 ax2 ax3]);
    linkaxes([ax4 ax5 ax6]);
end
>>>>>>> ba227e05
<|MERGE_RESOLUTION|>--- conflicted
+++ resolved
@@ -1,4 +1,3 @@
-<<<<<<< HEAD
 function [transformedData, nFiles] = get_transformed_maps(nFolders, kwargs, filter)
 %[transformedData, nFiles] = get_transformed_maps(nFolders; 'checkPlot', 'fileName', 'filterStruct', 'fixedIdx', 'reverse', 'transFormFile', 'upCont')
 % These codes (1) register the maps and (2) analizes a user selected magnetic
@@ -229,250 +228,4 @@
 
     linkaxes([ax1 ax2 ax3]);
     linkaxes([ax4 ax5 ax6]);
-end
-=======
-function [transformedData, nFiles] = get_transformed_maps(nFolders, kwargs, filter)
-%[transformedData, nFiles] = get_transformed_maps(nFolders; 'fileName', 'transFormFile', 'fixedIdx', 'upCont', 'reverse', 'checkPlot', 'removeHotPixels', 'includeHotPixel', 'chi', 'winSize', 'threshold')
-% These codes (1) register the maps and (2) analizes a user selected magnetic
-% pattern for changes from one map to the next.(folders, varargin)
-%
-% Parameters
-% ----------
-%     nFolders:list
-%         list of absolute path to each data folder. First entry in the list
-%         is used as reference image.
-%         Note: calculations in the order the folders are given
-%     kwargs.fileName: str ['Bz_uc0']
-%         name of the .mat file to be used.
-%     kwargs.transFormFile: str ['none']
-%         absolute path of a file where previously calculated transformations
-%         are in. If file does not exist the file will be created so that
-%         you dont have to do this every time.
-%     removeHotPixel: double [0]
-%         Uses 'filter_hot_pixel' function. All filtering is done pre
-%         tranfornation.
-%
-%         if false: hotpixels will not be removed
-%         else:     removeHotPixel determines how many standard deviations
-%                   have to be exceeded for the pixel to be filtered
-%     includeHotPixel: bool [0]
-%           uses 'filter_hot_pixel' function
-%         if true: hotpixels is included in the calculation of the mean
-%         if false: hotpixels is NOT included in the calculation of the mean
-%     winSize: int [4]
-%         Window size around the hot pixel for mean calculation (e.g. 4 ->
-%         4x4 window)
-%     chi: bool [0]
-%         if true: chi^2 values are used to filter (sum of target chi^2)
-%         if false: data is filtered by data values
-%     kwargs.fixedIdx: int [1]
-%         index of the reference LED image. This will fixed while the other
-%         image is transformed.
-%     reverse: bool [0]
-%         NOT IMPLEMENTED YET
-%         if true:  refernce - tform -> target
-%         if false: target   - tform -> reference
-%
-% See also, filter_hot_pixels
-
-arguments
-    nFolders;
-    kwargs.fileName = 'Bz_uc0';
-    kwargs.transFormFile = 'none';
-    kwargs.fixedIdx = 1;
-    kwargs.upCont = false;
-    % other
-    kwargs.reverse = false;
-    kwargs.checkPlot = false;
-    % filter related
-    filter.removeHotPixels = false;
-    filter.includeHotPixel = false;
-    filter.chi = 0;
-    filter.winSize = 4;
-    filter.threshold = 5;
-end
-
-nFolders = correct_cell_shape(nFolders);
-
-%% tranformation / filtering
-transformedData = containers.Map;
-nFiles = {};
-
-% define QDM parameters
-pixelsize = 4.68e-6;
-
-% check if filename has '.mat'
-kwargs.fileName = check_suffix(kwargs.fileName);
-
-% generate reference file name
-refFile = [nFolders{kwargs.fixedIdx}, filesep, kwargs.fileName];
-refFileData = load(refFile);
-
-% get transformations and rframes
-if kwargs.checkPlot
-    [nTransForms, nRefFrames] = align_images(nFolders, 'transformFile', 0, ...
-        'fileName', kwargs.fileName, 'fixedIdx', kwargs.fixedIdx);
-else
-    [nTransForms, nRefFrames] = get_tform_multi(refFile, nFolders, ...
-    'transFormFile', kwargs.transFormFile, 'reverse', kwargs.reverse);
-end
-
-if contains(kwargs.fileName, 'B111')
-    refData = refFileData.B111ferro;
-    refLed = refFileData.ledImg;
-else
-    refData = refFileData.Bz;
-    refLed = refFileData.newLED;
-end
-
-% cycle through all folders
-for i = 1:size(nFolders, 2)
-    % create filename
-    iFolder = nFolders{i};
-    iFile = fullfile(iFolder, filesep, kwargs.fileName);
-    
-    msg = sprintf('loading << %s >> target file for transformation', iFile(end-30:end)');
-    logMsg('debug',msg,1,0);
-%     fprintf('<> loading << %s >> target file for transformation\n', iFile(end-size(iFile,2)/2:end))
-
-    nFiles{end+1} = iFile;
-
-    target = load(iFile);
-
-    if contains(kwargs.fileName, 'B111')
-        targetData = target.B111ferro;
-        targetLed = target.ledImg;
-    else
-        targetData = target.Bz;
-        targetLed = target.newLED;
-    end
-
-    % pre filtering
-    targetData = filter_hot_pixels(targetData);
-
-    %% upward cont.
-    if iscell(kwargs.upCont)
-        h = kwargs.upCont{i};
-        if h ~= 0
-            msg = sprintf('calculating upward continuation (%i) micron', h);
-            logMsg('info',msg,1,0);
-%             disp(['<>   calculating upward continuation (' num2str(h) ') micron'])
-            targetData = UpCont(targetData, h*1e-6, 1/pixelsize);
-        end
-    end
-
-    %% filtering
-    if filter.removeHotPixels
-        if filter.chi
-            chi = target.chi2Pos1 + target.chi2Pos2 + target.chi2Neg1 + target.chi2Neg2;
-        else
-            chi = filter.chi;
-        end
-        msg = sprintf('filtering: ...%s... .mat', iFile(end-40:end-20));
-        logMsg('info',msg,1,0);
-
-        targetData = filter_hot_pixels(targetData, ...
-            'cutOff',filter.removeHotPixels, ...
-            'includeHotPixel',filter.includeHotPixel, ...
-            'winSize', filter.winSize, 'threshold', filter.threshold, ...
-            'checkPlot', kwargs.checkPlot,'chi', chi);
-    end
-
-    iTransForm = nTransForms(iFile);
-    iRefFrame = nRefFrames(iFile);
-
-    %% reverse
-    % in the case of reverse, tform and rframe are the ref -> target
-    % tranformation. Therefore, the data/led of the target does not need to
-    % be transformed. However, the mask itself needs to be transformed form
-    % the reference coordinates to the target coordinates later.
-
-    if kwargs.reverse
-        msg = sprintf('reverse doesnt work, yet!');
-        logMsg('warn',msg,1,0);
-        transData = targetData;
-        transLed = targetLed;
-    else
-        msg = sprintf('transforming: target data & LED  << ... %s >>', iFile(end-30:end));
-        logMsg('info',msg,1,0);
-        transData = tform_data(targetData, iTransForm, iRefFrame);
-        transLed = tform_data(targetLed, iTransForm, iRefFrame);
-    end
-
-    % create struct for the the transformed data of this file
-    fileTransForm = struct;
-
-    fileTransForm.refFile = refFile;
-    fileTransForm.refData = refData;
-    fileTransForm.refLed = refLed;
-
-    fileTransForm.kwargs.fileName = iFile;
-    fileTransForm.targetLed = targetLed;
-    fileTransForm.targetData = targetData;
-
-    fileTransForm.transData = transData;
-    fileTransForm.transLed = transLed;
-    fileTransForm.transForm = iTransForm;
-    fileTransForm.refFrame = iRefFrame;
-    fileTransForm.reverse = kwargs.reverse;
-    fileTransForm.binning = detect_binning(target);
-
-    % save the result in the trans_data container for later use
-    transformedData(iFile) = fileTransForm;
-
-    %%% create checkplots
-    if kwargs.checkPlot
-        if i ~= kwargs.fixedIdx
-            check_plot(fileTransForm);
-        end
-    end
-end
-end
-
-function check_plot(fileTransForm)
-%check_plot(fileTransForm)
-    figure('units','normalized','outerposition',[0.2 0.4 0.5 0.5],'NumberTitle', 'off', 'Name', fileTransForm.fileName);
-    ax1 = subplot(2,3,1);
-    ref = fileTransForm.refData;
-    ref = filter_hot_pixels(ref);
-    pcolor(ref);
-    axis xy; axis equal; axis tight; shading flat;
-    title('reference Data')
-
-    ax2 = subplot(2,3,2);
-    target = fileTransForm.targetData;
-    target = filter_hot_pixels(target);
-    pcolor(target);
-    axis xy; axis equal; axis tight;shading flat;
-    title('target Data')
-
-    ax3 = subplot(2,3,3);
-    trans = fileTransForm.transData;
-    trans = filter_hot_pixels(trans);
-    pcolor(trans);
-    axis xy; axis equal; axis tight;shading flat;
-    title('transformed Data')
-
-    ax4 = subplot(2,3,4);
-    pcolor(fileTransForm.refLed);
-    axis xy; axis equal; axis tight; shading flat;
-    colormap(ax4, bone)
-    title('reference LED')
-
-    ax5 = subplot(2,3,5);
-    pcolor(fileTransForm.targetLed);
-    axis xy; axis equal; axis tight;shading flat;
-    colormap(ax5, bone)
-    title('target LED')
-
-    ax6 = subplot(2,3,6);
-    pcolor(fileTransForm.transLed);
-
-    axis xy; axis equal; axis tight;shading flat;
-    title('transformed LED')
-    colormap(ax6, bone)
-
-    linkaxes([ax1 ax2 ax3]);
-    linkaxes([ax4 ax5 ax6]);
-end
->>>>>>> ba227e05
+end