--- conflicted
+++ resolved
@@ -1,364 +1,360 @@
-function [fit, initialGuess, badPixels] = fit_resonance(expData, binSize, nRes, kwargs)
-% fits a single resonance frequency (i.e. low/high frequency range) of
-% either positive or negative field.
-%
-% hint
-% ----
-%  This is what the function does:
-%
-%  1. :code:`prepare_raw_data`
-%  2. gaussian filter (:code:`imfilter`) if `gaussianFilter` == 1
-%  3. Global illumination correction with :code:`correct_global`
-%  4. global_guess if `type` ~= 2
-%  5. reshapes data for gpufit -> all pixels in a row
-%  6. if *type* == 1: guess peaks; if *type* == 2: **(a)** get_initial_guess -> creates pre guess for single gaussian GPU fit; **(b)** gpu_fit (GAUSS_1D); **(c)** parameters_to_guess calculates the initial guess from the fitted parameters of 6.b.
-%  7. :code:`gpu_fit` calculates lorentzian fits
-%  8. :code:`reshape_fits` creates the (y,x) sized array out of the fitted parameters
-%  9. *checkPlot* of fits -> needs to be closed to proceed
-%
-%
-% Parameters
-% ----------
-%     expData: struct
-%         Data of :code:`load(run0000n.mat)`
-%     binSize: int
-%         binning size (can be 1)
-%     nRes: int
-%         number of resonance. Low frequencies = 1, High frequencies = 2
-%     type: int (2)
-%         type of initial guess:
-%         1: global
-%         2: local
-%         3: gaussian
-%     globalFraction: double (0.5)
-%         Ammount of global signal to be corrected for (see. correct_global)
-%     forceGuess: int (0)
-%         Used for forcing a guess (NOT IMPLEMENTED)
-%     checkPlot: int (0)
-%         Creates an interactive plot to check the fits
-%     gaussianFit: int (0)
-%         In case the :code:`type = local` and the MATLAB function find_peaks does
-%         not find 3 peaks.
-%         **if 0**: the global guess will be used for that pixel
-%         **if 1**: a gaussian fit is used to find peak positions
-%     gaussianFilter: int (0)
-%         Determines if a gaussian filter is applied before fitting
-%     smoothDegree: int (2)
-%         The ammount of smoothing if gaussianFilter == 1
-%     nucSpinPol: int (0)
-%         Not quite sure this is a remnant of the prev. code
-%     diamond: str (N14)
-%         The type of diamond. Choses the type of fitting.
-
-arguments
-    expData struct
-    binSize double
-    nRes (1,1) int16
-    % keyword arguments
-    kwargs.type (1,1) {mustBeMember(kwargs.type,[0,1,2])} = 2
-    kwargs.globalFraction (1,1) {mustBeNumeric} = 0.5
-    kwargs.forceGuess (1,1) {mustBeMember(kwargs.forceGuess, [1, 0])} = 0
-    kwargs.checkPlot (1,1) {mustBeBoolean(kwargs.checkPlot)} = 0
-    kwargs.gaussianFit (1,1) {mustBeBoolean(kwargs.gaussianFit)} = 0
-    kwargs.gaussianFilter (1,1) {mustBeNumeric, mustBeGreaterThanOrEqual(kwargs.gaussianFilter, 0)} = 0
-    kwargs.smoothDegree  (1,1) {mustBeNumeric, mustBePositive} = 2
-    kwargs.nucSpinPol (1,1) {mustBeMember(kwargs.nucSpinPol, [1, 0])} = 0
-    kwargs.diamond {mustBeMember(kwargs.diamond, ['N15', 'N14'])} = 'N14';
-end
-
-disp('<> --------------------------------------------------------------------')
-tStart = tic;
-
-%% check type/diamond combination
-if kwargs.type ~= 2 && strcmp(kwargs.diamond, 'N15')
-    disp('<>   ERROR: Determining the initial parameters for a fit with this method is not supported for N15 diamonds, yet')
-end
-
-fit = struct();
-dataStack = expData.(sprintf('imgStack%i',nRes));
-
-%% output setup
-badPixels = struct('x',{},'y',{},'nRes', {}, 'fitFlg', {}, 'fName',{});
-
-%% data preparation
-% this step could easily be skipped, the only thing one needs to figure out
-% is how to get the
-[binDataNorm, freq] = prepare_raw_data(expData, binSize, nRes);
-
-sizeX = size(binDataNorm,2); % binned image x-dimensions
-sizeY = size(binDataNorm,1); % binned image y-dimensions
-
-%% 1. GAUSSIAN BLUR
-% default = 0
-% gaussian filter on the guesses, can lead to some problems if high gradient
-if kwargs.gaussianFilter ~= 0
-    fprintf('<>   %i: smoothing data using gaussian blur: %.1f\n', nRes, gaussianFilter)
-    gFilter = fspecial('gaussian',[20,20], gaussianFilter);
-    binDataNorm = imfilter(binDataNorm, gFilter, 'symmetric', 'conv');
-end
-
-fprintf('<>   %i: starting parameter estimation (%s)\n', nRes, kwargs.diamond);
-
-%% global spectra subtraction
-binDataNorm = correct_global(binDataNorm, kwargs.globalFraction);
-
-
-%% first determine global guess
-meanData = squeeze(mean(binDataNorm, [1,2]));
-
-if kwargs.type ~= 2
-    initialGuess = global_guess(binDataNorm, freq); % initial guess for GPUfit
-end
-
-
-%% prepare GPUfit data
-sweepLength = size(dataStack,1);
-imgPts = sizeX*sizeY; % number of (x,y) pixels
-gpudata = reshape(binDataNorm,[imgPts,sweepLength]); % make it into 2d matrix
-gpudata = transpose(gpudata); %transpose to make it 51 x pixels
-gpudata = single(gpudata);
-xValues = single(freq');
-
-%% GUESS INITIAL FIT PARAMETERS
-%% gloabl guess
-if kwargs.type == 0 % reshape into [6 x numpoints]
-    initialGuess = reshape(initialGuess,[imgPts,6]);
-    initialGuess = transpose(initialGuess);
-end
-%% local guess -> guess parameter for each pixel
-if kwargs.type == 1 %% old local/gaussian guess
-    fprintf('<>   %i: local guess estimation\n', nRes);
-
-    sizeX = size(binData,2); % binned image x-dimensions
-    sizeY = size(binData,1); % binned image y-dimensions
-
-    %% generating the initialguess for fitting
-    % iterate over all pixels with index (x,y)
-    for x = 1:sizeX
-        for y = 1:sizeY
-            pixelData = squeeze(binDataNorm(y,x,:));
-
-            %% Nuclear Spin polarization
-            % default = 0
-            if kwargs.nucSpinPol
-                initialGuess(y,x,:) = guessNucSpinPol(pixelData, freq);
-
-            %% no Nuclear Spin Polarization
-            else
-                % try getting peak positions from smoothed data
-                % LEFT
-                [pkVal, pkLoc, fitFlg] = guess_peaks(pixelData, meanData, freq, ...
-                                                    'smoothDegree', kwargs.smoothDegree, ...
-                                                    'forceGuess', kwargs.forceGuess,...
-                                                    'gaussianFit', kwargs.gaussianFit, ...
-                                                    'pixel', [y x nRes]);
-                % check if find peaks returned 3 peaks
-                % add them to badpixels
-                if fitFlg == 1 | fitFlg == 2 % 1 == gauss 2= global (i.e. local failed)
-                    badPixels(end+1).x = x; % new entry
-                    badPixels(size(badPixels, 2)).y = y;
-                    badPixels(size(badPixels, 2)).nRes = nRes;
-                    badPixels(size(badPixels, 2)).fitFlg = fitFlg;
-                end
-
-                % replace guess with new guess if fitFlg is not global
-                % (i.e. fitFlg = 2)
-                if fitFlg ~= 2
-                    % if it returns 3 -> replace the global guess with
-                    % the local
-                    resonance  = (pkLoc(1)+pkLoc(2)+pkLoc(3))/3;% in GHz
-                    width = 0.0005;
-                    contrast = (mean(pixelData(1:10)) + pkVal-1)';
-                    baseline = mean(pixelData(1:10))-1;
-                    initialGuess(y,x,:) = [resonance width contrast baseline];
-                end
-            end
-        end
-    end
-    initialGuess = reshape(initialGuess,[imgPts,6]);
-    initialGuess = transpose(initialGuess);
-%     initialGuess(1,:) = initialGuess(1,:)+res1;
-end
-%% GPU pre fits
-
-%% fittiing related
-tolerance = 1e-10;
-
-
-
-if kwargs.type == 2
-    % initial parameters
-    initialPreGuess = get_initial_guess(gpudata, freq); 
-    %initiate badPixels structure
-    badPixels = struct();
-    if strcmp(kwargs.diamond, 'N14')
-        % single gaus fit for initial parameters
-        model_id = ModelID.GAUSS_1D;
-        [initialGuess, states, chiSquares, n_iterations, time] = gpufit(gpudata, [], ...
-                           model_id, initialPreGuess, tolerance, 200, ...
-                           [], EstimatorID.MLE, xValues);
-        initialGuess = parameters_to_guess(initialGuess, kwargs.diamond);
-        badPixels.chi = chiSquares;
-        badPixels.state = states;
-    elseif strcmp(kwargs.diamond, 'N15')
-        initialGuess = parameters_to_guess(initialPreGuess, kwargs.diamond);
-        badPixels.state = zeros(size(initialPreGuess));
-    end
-    badPixels.initialPreGuess = initialPreGuess;
-end
-
-nBadPixels = numel(nonzeros(badPixels.state));
-
-if nBadPixels > 1
-    if kwargs.type == 2 && strcmp(kwargs.diamond, 'N14')
-        fprintf('<>      WARNING: %i / %i pixels failed the pre-guess. See badPixels.states\n', nBadPixels, imgPts);
-    else
-        fprintf('<>      WARNING: %i / %i pixels had to be substituted\n', nBadPixels, imgPts);
-    end
-end
-
-fprintf('<>      INFO: initial parameter estimation complete in: %.1f s\n', toc(tStart)');
-
-%% FINAL GPU FIT
-if strcmp(kwargs.diamond, 'N14')
-    model_id = ModelID.ESR3RT;
-elseif strcmp(kwargs.diamond, 'N15')
-    model_id = ModelID.ESR15N;
-end
-
-max_n_iterations = 1000;
-
-fprintf('<>   %i: starting GPU fit, model: %s\n', nRes);
-% run Gpufit - Res 1
-[parameters, states, chiSquares, n_iterations, time] = gpufit(gpudata, [], ...
-    model_id, initialGuess, tolerance, max_n_iterations, [], EstimatorID.LSE, xValues);
-
-% failed fits for pixel with extrem chiSquared or values outside of the
-% measurement freq. range
-states(chiSquares > 1e-4) = 1;
-states(parameters(1,:) > max(freq)) = 1;
-states(parameters(1,:) < min(freq)) = 1;
-
-fit = reshape_fits(initialPreGuess, initialGuess, parameters, states, chiSquares, n_iterations, nRes, sizeX, sizeY, kwargs.diamond);
-fit.freq = freq;
-fit.binSize = binSize;
-
-fprintf('<>      INFO: final GPU fitting complete in: %.1f s\n', toc(tStart)');
-
-if numel(nonzeros(states)) > 0
-    badPre =  numel(nonzeros(states));
-    fprintf('<>      WARNING: %i / %i pixels failed the final fit. See fit.states!\n', badPre, imgPts);
-end
-
-if kwargs.checkPlot
-    fprintf('<>>>>>> INFO: close figure to continue\n');
-    fig = gpu_fit_checkPlot(fit, binDataNorm, freq, binSize, kwargs.diamond);
-    waitfor(fig)
-end
-
-end
-
-%% fitting helper functions
-function initialGuess =  get_initial_guess(gpudata, freq)
-    initialGuess = zeros(4, size(gpudata,2), 'single');
-    n = 5; % cut off outer points
-    gpudata = gpudata(n:end-n,:);
-
-    % amplitude
-    mx = nanmax(gpudata);
-    mn = nanmin(gpudata);
-    initialGuess(1,:) = -abs(2*((mx-mn)./mx));
-    
-    % center frequency
-    l = 7; % lowest n values
-    [~, idx] = sort(gpudata);
-    
-    mxidx = max(idx(1:l,:));
-    mnidx = min(idx(1:l,:));
-    idx = int16(mean(cat(1, mxidx,mnidx)));
-%     idx = int16(mean(idx(1:l,:)));
-    
-<<<<<<< HEAD
-    center = zeros(1, numel(idx));
-    
-    center = freq(idx);
-%     parfor i = 1:numel(idx)
-%         center(i) = freq(idx(i));
-%     end
-=======
-    center = freq(idx+n);
-%     center = zeros(1, numel(idx));
-
-%     parfor i = 1:numel(idx)
-%         center(i) = freq(idx(i)+n);
-%     end
-
-    initialGuess(2,:) = center;
->>>>>>> c960398c
-    
-    % width
-    initialGuess(3,:) = 0.003;
-    % offset
-    initialGuess(4,:) = 1.002;
-end
-
-
-function guess = parameters_to_guess(parameters, diamond)
-    if strcmp(diamond, 'N14')
-        guess = zeros(6, size(parameters,2)); 
-        guess(1,:) = parameters(2,:); % location
-        guess(2,:) = 0.0004; % width
-        guess(3,:) = -parameters(1,:); % amplitude (contrast)
-        guess(4,:) = -parameters(1,:); % amplitude (contrast)
-        guess(5,:) = -parameters(1,:); % amplitude (contrast)
-        guess(6,:) = parameters(4,:)-1; % baseline
-        guess = single(guess);
-    elseif strcmp(diamond, 'N15')
-        guess = zeros(5, size(parameters,2)); 
-        guess(1,:) = parameters(2,:); % location
-        guess(2,:) = 0.0004; % width
-        guess(3,:) = -parameters(1,:); % amplitude (contrast)
-        guess(4,:) = -parameters(1,:); % amplitude (contrast)
-        guess(5,:) = parameters(4,:)-1; % baseline
-        guess = single(guess);
-    end
-end
-
-function fit = reshape_fits(preGuess, initialGuess, parameters, states, chiSquares, n_iterations, nRes, sizeX, sizeY, diamond)
-    
-    % initialize struct
-    fit = struct();
-
-    fprintf('<>   %i: INFO: reshaping data into (%4i, %4i)\n', nRes, sizeY, sizeX);
-    
-    %make parameters matrix into 3d matrix with x pixels, y pixels, and parameters
-%     fit.preGuess = reshape(preGuess, [], sizeY, sizeX); % initial guess
-    fit.initialGuess = reshape(initialGuess, [], sizeY, sizeX); % initial guess
-    fit.parameters = reshape(parameters, [], sizeY, sizeX);     % fitted parameters
-        
-    % matricies with 2 dimensions for x and y pixels:
-
-    fit.resonance = squeeze(fit.parameters(1,:,:));
-    fit.width = squeeze(fit.parameters(2,:,:));    
-    fit.contrastA = squeeze(fit.parameters(3,:,:));
-    fit.contrastB = squeeze(fit.parameters(4,:,:));
-    
-    % check for diamond type: N14 has 6 parameters, N15 has only 5
-    nParams = size(initialGuess,1);
-
-    if nParams == 6 % for N14 diamonds
-        fit.contrastC = squeeze(fit.parameters(5,:,:));    
-        fit.baseline = squeeze(fit.parameters(6,:,:)+1);
-    else % for N15 diamonds
-        fit.baseline = squeeze(fit.parameters(5,:,:)+1);
-    end
-    
-    fit.states = ~reshape(states,[sizeY,sizeX]);
-    fit.chiSquares = reshape(chiSquares,[sizeY,sizeX]);
-    fit.n_iterations = reshape(n_iterations,[sizeY,sizeX]);
-    fit.nRes = nRes;
-
-    fit.p = parameters;
-    fit.g = initialGuess;
-    fit.pg = parameters_to_guess(preGuess, diamond);
-end
+function [fit, initialGuess, badPixels] = fit_resonance(expData, binSize, nRes, kwargs)
+% fits a single resonance frequency (i.e. low/high frequency range) of
+% either positive or negative field.
+%
+% hint
+% ----
+%  This is what the function does:
+%
+%  1. :code:`prepare_raw_data`
+%  2. gaussian filter (:code:`imfilter`) if `gaussianFilter` == 1
+%  3. Global illumination correction with :code:`correct_global`
+%  4. global_guess if `type` ~= 2
+%  5. reshapes data for gpufit -> all pixels in a row
+%  6. if *type* == 1: guess peaks; if *type* == 2: **(a)** get_initial_guess -> creates pre guess for single gaussian GPU fit; **(b)** gpu_fit (GAUSS_1D); **(c)** parameters_to_guess calculates the initial guess from the fitted parameters of 6.b.
+%  7. :code:`gpu_fit` calculates lorentzian fits
+%  8. :code:`reshape_fits` creates the (y,x) sized array out of the fitted parameters
+%  9. *checkPlot* of fits -> needs to be closed to proceed
+%
+%
+% Parameters
+% ----------
+%     expData: struct
+%         Data of :code:`load(run0000n.mat)`
+%     binSize: int
+%         binning size (can be 1)
+%     nRes: int
+%         number of resonance. Low frequencies = 1, High frequencies = 2
+%     type: int (2)
+%         type of initial guess:
+%         1: global
+%         2: local
+%         3: gaussian
+%     globalFraction: double (0.5)
+%         Ammount of global signal to be corrected for (see. correct_global)
+%     forceGuess: int (0)
+%         Used for forcing a guess (NOT IMPLEMENTED)
+%     checkPlot: int (0)
+%         Creates an interactive plot to check the fits
+%     gaussianFit: int (0)
+%         In case the :code:`type = local` and the MATLAB function find_peaks does
+%         not find 3 peaks.
+%         **if 0**: the global guess will be used for that pixel
+%         **if 1**: a gaussian fit is used to find peak positions
+%     gaussianFilter: int (0)
+%         Determines if a gaussian filter is applied before fitting
+%     smoothDegree: int (2)
+%         The ammount of smoothing if gaussianFilter == 1
+%     nucSpinPol: int (0)
+%         Not quite sure this is a remnant of the prev. code
+%     diamond: str (N14)
+%         The type of diamond. Choses the type of fitting.
+
+arguments
+    expData struct
+    binSize double
+    nRes (1,1) int16
+    % keyword arguments
+    kwargs.type (1,1) {mustBeMember(kwargs.type,[0,1,2])} = 2
+    kwargs.globalFraction (1,1) {mustBeNumeric} = 0.5
+    kwargs.forceGuess (1,1) {mustBeMember(kwargs.forceGuess, [1, 0])} = 0
+    kwargs.checkPlot (1,1) {mustBeBoolean(kwargs.checkPlot)} = 0
+    kwargs.gaussianFit (1,1) {mustBeBoolean(kwargs.gaussianFit)} = 0
+    kwargs.gaussianFilter (1,1) {mustBeNumeric, mustBeGreaterThanOrEqual(kwargs.gaussianFilter, 0)} = 0
+    kwargs.smoothDegree  (1,1) {mustBeNumeric, mustBePositive} = 2
+    kwargs.nucSpinPol (1,1) {mustBeMember(kwargs.nucSpinPol, [1, 0])} = 0
+    kwargs.diamond {mustBeMember(kwargs.diamond, ['N15', 'N14'])} = 'N14';
+end
+
+disp('<> --------------------------------------------------------------------')
+tStart = tic;
+
+%% check type/diamond combination
+if kwargs.type ~= 2 && strcmp(kwargs.diamond, 'N15')
+    disp('<>   ERROR: Determining the initial parameters for a fit with this method is not supported for N15 diamonds, yet')
+end
+
+fit = struct();
+dataStack = expData.(sprintf('imgStack%i',nRes));
+
+%% output setup
+badPixels = struct('x',{},'y',{},'nRes', {}, 'fitFlg', {}, 'fName',{});
+
+%% data preparation
+% this step could easily be skipped, the only thing one needs to figure out
+% is how to get the
+[binDataNorm, freq] = prepare_raw_data(expData, binSize, nRes);
+
+sizeX = size(binDataNorm,2); % binned image x-dimensions
+sizeY = size(binDataNorm,1); % binned image y-dimensions
+
+%% 1. GAUSSIAN BLUR
+% default = 0
+% gaussian filter on the guesses, can lead to some problems if high gradient
+if kwargs.gaussianFilter ~= 0
+    fprintf('<>   %i: smoothing data using gaussian blur: %.1f\n', nRes, gaussianFilter)
+    gFilter = fspecial('gaussian',[20,20], gaussianFilter);
+    binDataNorm = imfilter(binDataNorm, gFilter, 'symmetric', 'conv');
+end
+
+fprintf('<>   %i: starting parameter estimation (%s)\n', nRes, kwargs.diamond);
+
+%% global spectra subtraction
+binDataNorm = correct_global(binDataNorm, kwargs.globalFraction);
+
+
+%% first determine global guess
+meanData = squeeze(mean(binDataNorm, [1,2]));
+
+if kwargs.type ~= 2
+    initialGuess = global_guess(binDataNorm, freq); % initial guess for GPUfit
+end
+
+
+%% prepare GPUfit data
+sweepLength = size(dataStack,1);
+imgPts = sizeX*sizeY; % number of (x,y) pixels
+gpudata = reshape(binDataNorm,[imgPts,sweepLength]); % make it into 2d matrix
+gpudata = transpose(gpudata); %transpose to make it 51 x pixels
+gpudata = single(gpudata);
+xValues = single(freq');
+
+%% GUESS INITIAL FIT PARAMETERS
+%% gloabl guess
+if kwargs.type == 0 % reshape into [6 x numpoints]
+    initialGuess = reshape(initialGuess,[imgPts,6]);
+    initialGuess = transpose(initialGuess);
+end
+%% local guess -> guess parameter for each pixel
+if kwargs.type == 1 %% old local/gaussian guess
+    fprintf('<>   %i: local guess estimation\n', nRes);
+
+    sizeX = size(binData,2); % binned image x-dimensions
+    sizeY = size(binData,1); % binned image y-dimensions
+
+    %% generating the initialguess for fitting
+    % iterate over all pixels with index (x,y)
+    for x = 1:sizeX
+        for y = 1:sizeY
+            pixelData = squeeze(binDataNorm(y,x,:));
+
+            %% Nuclear Spin polarization
+            % default = 0
+            if kwargs.nucSpinPol
+                initialGuess(y,x,:) = guessNucSpinPol(pixelData, freq);
+
+            %% no Nuclear Spin Polarization
+            else
+                % try getting peak positions from smoothed data
+                % LEFT
+                [pkVal, pkLoc, fitFlg] = guess_peaks(pixelData, meanData, freq, ...
+                                                    'smoothDegree', kwargs.smoothDegree, ...
+                                                    'forceGuess', kwargs.forceGuess,...
+                                                    'gaussianFit', kwargs.gaussianFit, ...
+                                                    'pixel', [y x nRes]);
+                % check if find peaks returned 3 peaks
+                % add them to badpixels
+                if fitFlg == 1 | fitFlg == 2 % 1 == gauss 2= global (i.e. local failed)
+                    badPixels(end+1).x = x; % new entry
+                    badPixels(size(badPixels, 2)).y = y;
+                    badPixels(size(badPixels, 2)).nRes = nRes;
+                    badPixels(size(badPixels, 2)).fitFlg = fitFlg;
+                end
+
+                % replace guess with new guess if fitFlg is not global
+                % (i.e. fitFlg = 2)
+                if fitFlg ~= 2
+                    % if it returns 3 -> replace the global guess with
+                    % the local
+                    resonance  = (pkLoc(1)+pkLoc(2)+pkLoc(3))/3;% in GHz
+                    width = 0.0005;
+                    contrast = (mean(pixelData(1:10)) + pkVal-1)';
+                    baseline = mean(pixelData(1:10))-1;
+                    initialGuess(y,x,:) = [resonance width contrast baseline];
+                end
+            end
+        end
+    end
+    initialGuess = reshape(initialGuess,[imgPts,6]);
+    initialGuess = transpose(initialGuess);
+%     initialGuess(1,:) = initialGuess(1,:)+res1;
+end
+%% GPU pre fits
+
+%% fittiing related
+tolerance = 1e-10;
+
+
+
+if kwargs.type == 2
+    % initial parameters
+    initialPreGuess = get_initial_guess(gpudata, freq); 
+    %initiate badPixels structure
+    badPixels = struct();
+    if strcmp(kwargs.diamond, 'N14')
+        % single gaus fit for initial parameters
+        model_id = ModelID.GAUSS_1D;
+        [initialGuess, states, chiSquares, n_iterations, time] = gpufit(gpudata, [], ...
+                           model_id, initialPreGuess, tolerance, 200, ...
+                           [], EstimatorID.MLE, xValues);
+        initialGuess = parameters_to_guess(initialGuess, kwargs.diamond);
+        badPixels.chi = chiSquares;
+        badPixels.state = states;
+    elseif strcmp(kwargs.diamond, 'N15')
+        initialGuess = parameters_to_guess(initialPreGuess, kwargs.diamond);
+        badPixels.state = zeros(size(initialPreGuess));
+    end
+    badPixels.initialPreGuess = initialPreGuess;
+end
+
+nBadPixels = numel(nonzeros(badPixels.state));
+
+if nBadPixels > 1
+    if kwargs.type == 2 && strcmp(kwargs.diamond, 'N14')
+        fprintf('<>      WARNING: %i / %i pixels failed the pre-guess. See badPixels.states\n', nBadPixels, imgPts);
+    else
+        fprintf('<>      WARNING: %i / %i pixels had to be substituted\n', nBadPixels, imgPts);
+    end
+end
+
+fprintf('<>      INFO: initial parameter estimation complete in: %.1f s\n', toc(tStart)');
+
+%% FINAL GPU FIT
+if strcmp(kwargs.diamond, 'N14')
+    model_id = ModelID.ESR3RT;
+elseif strcmp(kwargs.diamond, 'N15')
+    model_id = ModelID.ESR15N;
+end
+
+max_n_iterations = 1000;
+
+fprintf('<>   %i: starting GPU fit, model: %s\n', nRes);
+% run Gpufit - Res 1
+[parameters, states, chiSquares, n_iterations, time] = gpufit(gpudata, [], ...
+    model_id, initialGuess, tolerance, max_n_iterations, [], EstimatorID.LSE, xValues);
+
+% failed fits for pixel with extrem chiSquared or values outside of the
+% measurement freq. range
+states(chiSquares > 1e-4) = 1;
+states(parameters(1,:) > max(freq)) = 1;
+states(parameters(1,:) < min(freq)) = 1;
+
+fit = reshape_fits(initialPreGuess, initialGuess, parameters, states, chiSquares, n_iterations, nRes, sizeX, sizeY, kwargs.diamond);
+fit.freq = freq;
+fit.binSize = binSize;
+
+fprintf('<>      INFO: final GPU fitting complete in: %.1f s\n', toc(tStart)');
+
+if numel(nonzeros(states)) > 0
+    badPre =  numel(nonzeros(states));
+    fprintf('<>      WARNING: %i / %i pixels failed the final fit. See fit.states!\n', badPre, imgPts);
+end
+
+if kwargs.checkPlot
+    fprintf('<>>>>>> INFO: close figure to continue\n');
+    fig = gpu_fit_checkPlot(fit, binDataNorm, freq, binSize, kwargs.diamond);
+    waitfor(fig)
+end
+
+end
+
+%% fitting helper functions
+function initialGuess =  get_initial_guess(gpudata, freq)
+    initialGuess = zeros(4, size(gpudata,2), 'single');
+    n = 5; % cut off outer points
+    gpudata = gpudata(n:end-n,:);
+
+    % amplitude
+    mx = nanmax(gpudata);
+    mn = nanmin(gpudata);
+    initialGuess(1,:) = -abs(2*((mx-mn)./mx));
+    
+    % center frequency
+    l = 7; % lowest n values
+    [~, idx] = sort(gpudata);
+    
+    mxidx = max(idx(1:l,:));
+    mnidx = min(idx(1:l,:));
+    idx = int16(mean(cat(1, mxidx,mnidx)));
+%     idx = int16(mean(idx(1:l,:)));
+    
+    center = freq(idx+n);
+%     center = zeros(1, numel(idx));
+
+%     parfor i = 1:numel(idx)
+%         center(i) = freq(idx(i)+n);
+%     end
+
+    initialGuess(2,:) = center;
+    
+    center = freq(idx);
+%     parfor i = 1:numel(idx)
+%         center(i) = freq(idx(i));
+%     end
+    
+    % width
+    initialGuess(3,:) = 0.003;
+    % offset
+    initialGuess(4,:) = 1.002;
+end
+
+
+function guess = parameters_to_guess(parameters, diamond)
+    if strcmp(diamond, 'N14')
+        guess = zeros(6, size(parameters,2)); 
+        guess(1,:) = parameters(2,:); % location
+        guess(2,:) = 0.0004; % width
+        guess(3,:) = -parameters(1,:); % amplitude (contrast)
+        guess(4,:) = -parameters(1,:); % amplitude (contrast)
+        guess(5,:) = -parameters(1,:); % amplitude (contrast)
+        guess(6,:) = parameters(4,:)-1; % baseline
+        guess = single(guess);
+    elseif strcmp(diamond, 'N15')
+        guess = zeros(5, size(parameters,2)); 
+        guess(1,:) = parameters(2,:); % location
+        guess(2,:) = 0.0004; % width
+        guess(3,:) = -parameters(1,:); % amplitude (contrast)
+        guess(4,:) = -parameters(1,:); % amplitude (contrast)
+        guess(5,:) = parameters(4,:)-1; % baseline
+        guess = single(guess);
+    end
+end
+
+function fit = reshape_fits(preGuess, initialGuess, parameters, states, chiSquares, n_iterations, nRes, sizeX, sizeY, diamond)
+    
+    % initialize struct
+    fit = struct();
+
+    fprintf('<>   %i: INFO: reshaping data into (%4i, %4i)\n', nRes, sizeY, sizeX);
+    
+    %make parameters matrix into 3d matrix with x pixels, y pixels, and parameters
+%     fit.preGuess = reshape(preGuess, [], sizeY, sizeX); % initial guess
+    fit.initialGuess = reshape(initialGuess, [], sizeY, sizeX); % initial guess
+    fit.parameters = reshape(parameters, [], sizeY, sizeX);     % fitted parameters
+        
+    % matricies with 2 dimensions for x and y pixels:
+
+    fit.resonance = squeeze(fit.parameters(1,:,:));
+    fit.width = squeeze(fit.parameters(2,:,:));    
+    fit.contrastA = squeeze(fit.parameters(3,:,:));
+    fit.contrastB = squeeze(fit.parameters(4,:,:));
+    
+    % check for diamond type: N14 has 6 parameters, N15 has only 5
+    nParams = size(initialGuess,1);
+
+    if nParams == 6 % for N14 diamonds
+        fit.contrastC = squeeze(fit.parameters(5,:,:));    
+        fit.baseline = squeeze(fit.parameters(6,:,:)+1);
+    else % for N15 diamonds
+        fit.baseline = squeeze(fit.parameters(5,:,:)+1);
+    end
+    
+    fit.states = ~reshape(states,[sizeY,sizeX]);
+    fit.chiSquares = reshape(chiSquares,[sizeY,sizeX]);
+    fit.n_iterations = reshape(n_iterations,[sizeY,sizeX]);
+    fit.nRes = nRes;
+
+    fit.p = parameters;
+    fit.g = initialGuess;
+    fit.pg = parameters_to_guess(preGuess, diamond);
+end