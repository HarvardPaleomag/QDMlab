--- conflicted
+++ resolved
@@ -1,275 +1,150 @@
-<<<<<<< HEAD
-function fits = ODMR_to_B111(kwargs)
-%[fits] = ODMR_to_B111('nFolders', 'binSizes', 'fieldPolarity', 'type', 'globalFraction', 'forceGuess', 'checkPlot', 'plotGuessSpectra', 'gaussianFit', 'gaussianFilter', 'smoothDegree', 'save', 'savePlots', '['N15',', 'slopeCorrection', 'crop', 'fcrop')
-% and then determines B111 field values from the different polarities.
-%
-% Parameters
-% ----------
-%   nFolders: cell ['none']
-%       if 'none' lets you pick a folder
-%   binSize: cell(int) [4]
-%   fieldPolarity: (0)
-%     0 = neg & pos,
-%     1 = neg,
-%     2 = pos,
-%     4 = nppn
-%   globalFraction: numeric (0.25)
-%     Amount of global ilumination signal to be subtracted from the
-%     measurements before fitting
-%   type: [0,1,2] (2)
-%     0: for global guess, 
-%     1: local with gaussian fit (OLD)
-%     2: local with GPU fit NEW
-%   smoothDegree: int (2)
-%     gaussian smoothing before fit
-%   gaussianFit: bool (false)
-%   gaussianFilter: numeric (0)
-%   nucSpinPol: bool (false)
-%   save: bool (true)
-%   show diagnostics plots
-%   plotGuessSpectra: bool (1)
-%   forceGuess: bool (0)
-%   slope_correction: bool [false]
-%       uses a linear slope correction on the raw data to determine the
-%       initial guess. 
-%       Note: only works for type = 2
-%   crop: bool False
-%
-%   Returns
-%   -------
-%   fits: cell (nFolders, binSizes)
-%         e.g. fits{1,2} is the first measurement folder with the second binSize
-%         e.g. fits{3,1} is the third measurement folder with the first binSize
-%
-arguments
-    kwargs.nFolders {foldersMustExist(kwargs.nFolders)} = 'none';
-    kwargs.binSizes = 'none'
-    % keyword arguments
-    kwargs.fieldPolarity (1,1) {mustBeMember(kwargs.fieldPolarity,[0,1,2,4])} = 0
-    kwargs.type (1,1) {mustBeMember(kwargs.type,[0,1,2])} = 2
-    kwargs.globalFraction = 'none';
-    kwargs.forceGuess (1,1) {mustBeBoolean(kwargs.forceGuess)} = false;
-    kwargs.checkPlot (1, 1) {mustBeBoolean(kwargs.checkPlot)} = false;
-    kwargs.plotGuessSpectra (1,1) {mustBeBoolean(kwargs.plotGuessSpectra)} = false;
-    kwargs.gaussianFit (1,1) {mustBeBoolean(kwargs.gaussianFit)} = false;
-    kwargs.gaussianFilter (1,1) {mustBeNumeric, mustBeGreaterThanOrEqual(kwargs.gaussianFilter, 0)} = 0
-    kwargs.smoothDegree  (1,1) {mustBeNumeric, mustBePositive} = 2
-    
-    kwargs.save (1,1) {mustBeBoolean(kwargs.save)} = 1
-    kwargs.savePlots (1,1) {mustBeBoolean(kwargs.savePlots)} = 1
-
-    kwargs.diamond {mustBeMember(kwargs.diamond, ...
-        ['N15', 'N14', 'DAC', 'singlet', 'doublet', 'triplet', 'gaussian'])} = 'N15'
-    kwargs.slopeCorrection = false;
-    kwargs.crop  = 'none'
-    kwargs.fcrop (1,1) {mustBeBoolean(kwargs.fcrop)}  = false
-
-end
-
-defaults = struct('binSizes', [4], 'globalFraction', 0.25);
-nFolders = automatic_input_ui__(kwargs.nFolders);
-kwargs = ask_arguments(kwargs, defaults);
-binSizes = kwargs.binSizes;
-
-% check if there is more than one folder
-nFolders = correct_cell_shape(nFolders);
-
-% check if there is one or more binSize
-if isnumeric(binSizes)
-    binSizes = [binSizes];
-end
-
-% select field polarity
-fp = containers.Map({0 1 2 4},{'np  ' 'n   ' 'p   ' 'nppn'});
-type = fp(kwargs.fieldPolarity);
-
-fits = cell(size(nFolders,2), size(binSizes, 2));
-
-% set crop to none if 0 or false
-if kwargs.crop == 0 | kwargs.crop == false
-    kwargs.crop = 'none';
-end
-
-for i = 1:size(nFolders,2)
-    dataFolder = nFolders{i};
-    
-    if ~strcmp(kwargs.crop, 'none')
-        if kwargs.crop == 1 || kwargs.crop == true
-            LED = get_led(dataFolder);
-            [~, coordinates] = pick_box(LED, 'led',1, 'title', 'crop Data', 'n',1,'closeFig',true);
-            kwargs.crop = coordinates{1};
-        end
-    end
-
-    for n=1:size(binSizes,2)
-        binSize=binSizes(n);
-        fit = GPU_fit(dataFolder, binSize,...
-                        'fieldPolarity',kwargs.fieldPolarity, ...
-                        'type', kwargs.type,...
-                        'globalFraction', kwargs.globalFraction,...
-                        'diamond', kwargs.diamond,...
-                        'gaussianFit', kwargs.gaussianFit,...
-                        'gaussianFilter', kwargs.gaussianFilter,...
-                        'forceGuess', kwargs.forceGuess,...
-                        'checkPlot', kwargs.checkPlot,...
-                        'smoothDegree', kwargs.smoothDegree,...
-                        'slopeCorrection', kwargs.slopeCorrection,...
-                        'crop', kwargs.crop,...
-                        'fcrop', kwargs.fcrop,...
-                        'save', kwargs.save);
-                    
-        fit.kwargs = kwargs;
-        fit.nFolder = dataFolder;
-        
-        folderName=[num2str(binSize) 'x' num2str(binSize) 'Binned'];
-
-        fit = get_B111(dataFolder, folderName, type, fit, binSize,...
-            'crop', kwargs.crop);
-        
-        if kwargs.savePlots
-            ODMR_to_B111_plot(fit, fullfile(dataFolder, folderName));
-        end
-
-        if kwargs.save
-            % copy laser image and csv
-            msg = sprintf('copying laser.jpg, laser.csv into %s', dataFolder);
-            logMsg('info',msg,1,0);
-
-            copyfile(fullfile(dataFolder, 'laser.csv'),fullfile(dataFolder, folderName))
-            copyfile(fullfile(dataFolder, 'laser.jpg'),fullfile(dataFolder, folderName))
-
-            fName = sprintf('final_fits_(%ix%i).mat', binSize, binSize);
-            msg = sprintf('saving %s into %s', fName, dataFolder);
-            logMsg('info',msg,1,0);
-
-            save(fullfile(dataFolder, folderName, fName), '-struct', 'fit');
-        end
-        fits{i,n} = fit;
-    end
-end
-
-end
-=======
-function fits = ODMR_to_B111(kwargs)
-%[fits] = ODMR_to_B111('nFolders', 'binSizes', 'fieldPolarity', 'type', 'globalFraction', 'forceGuess', 'checkPlot', 'plotGuessSpectra', 'gaussianFit', 'gaussianFilter', 'smoothDegree', 'save', 'diamond', 'slopeCorrection')
-% and then determines B111 field values from the different polarities.
-%
-% Parameters
-% ----------
-%   nFolders: cell ['none']
-%       if 'none' lets you pick a folder
-%   binSize: cell(int) [4]
-%   fieldPolarity: (0)
-%     0 = neg & pos,
-%     1 = neg,
-%     2 = pos,
-%     4 = nppn
-%   globalFraction: numeric (0.5)
-%     Amount of global ilumination signal to be subtracted from the
-%     measurements before fitting
-%   type: [0,1,2] (2)
-%     0: for global guess, 
-%     1: local with gaussian fit (OLD)
-%     2: local with GPU fit NEW
-%   smoothDegree: int (2)
-%     gaussian smoothing before fit
-%   gaussianFit: bool (false)
-%   gaussianFilter: numeric (0)
-%   nucSpinPol: bool (false)
-%   save: bool (true)
-%   show diagnostics plots
-%   plotGuessSpectra: bool (1)
-%   forceGuess: bool (0)
-%   slope_correction: bool [false]
-%       uses a linear slope correction on the raw data to determine the
-%       initial guess. 
-%       Note: only works for type = 2
-%
-%   Returns
-%   -------
-%   fits: cell (nFolders, binSizes)
-%         e.g. fits{1,2} is the first measurement folder with the second binSize
-%         e.g. fits{3,1} is the third measurement folder with the first binSize
-%
-arguments
-    kwargs.nFolders {foldersMustExist(kwargs.nFolders)} = 'none';
-    kwargs.binSizes = 'none'
-    % keyword arguments
-    kwargs.fieldPolarity (1,1) {mustBeMember(kwargs.fieldPolarity,[0,1,2,4])} = 0
-    kwargs.type (1,1) {mustBeMember(kwargs.type,[0,1,2])} = 2
-    kwargs.globalFraction = 'none';
-    kwargs.forceGuess (1,1) {mustBeBoolean(kwargs.forceGuess)} = false;
-    kwargs.checkPlot (1, 1) {mustBeBoolean(kwargs.checkPlot)} = false;
-    kwargs.plotGuessSpectra (1,1) {mustBeBoolean(kwargs.plotGuessSpectra)} = false;
-    kwargs.gaussianFit (1,1) {mustBeBoolean(kwargs.gaussianFit)} = false;
-    kwargs.gaussianFilter (1,1) {mustBeNumeric, mustBeGreaterThanOrEqual(kwargs.gaussianFilter, 0)} = 0
-    kwargs.smoothDegree  (1,1) {mustBeNumeric, mustBePositive} = 2
-    kwargs.save (1,1) {mustBeBoolean(kwargs.save)} = 1
-    kwargs.diamond {mustBeMember(kwargs.diamond, ['N15', 'N14'])} = 'N14'
-    kwargs.slopeCorrection = false;
-end
-
-defaults = struct('binSizes', [4], 'globalFraction', 0.25);
-nFolders = automatic_input_ui__(kwargs.nFolders);
-kwargs = ask_arguments(kwargs, defaults);
-binSizes = kwargs.binSizes;
-
-% check if there is more than one folder
-nFolders = correct_cell_shape(nFolders);
-
-% check if there is one or more binSize
-if isnumeric(binSizes)
-    binSizes = [binSizes];
-end
-
-% select field polarity
-fp = containers.Map({0 1 2 4},{'np  ' 'n   ' 'p   ' 'nppn'});
-type = fp(kwargs.fieldPolarity);
-
-fits = cell(size(nFolders,2), size(binSizes, 2));
-
-for i = 1:size(nFolders,2)
-    dataFolder = nFolders{i};
-    for n=1:size(binSizes,2)
-        binSize=binSizes(n);
-        %   GPU_fit_QDM(INFILE,polarities,bin,neighborguess,diagnostics)
-        fit = GPU_fit(dataFolder, binSize,...
-                        'fieldPolarity',kwargs.fieldPolarity, ...
-                        'type', kwargs.type,...
-                        'globalFraction', kwargs.globalFraction,...
-                        'diamond', kwargs.diamond,...
-                        'gaussianFit', kwargs.gaussianFit,...
-                        'gaussianFilter', kwargs.gaussianFilter,...
-                        'forceGuess', kwargs.forceGuess,...
-                        'checkPlot', kwargs.checkPlot,...
-                        'smoothDegree', kwargs.smoothDegree,...
-                        'slopeCorrection', kwargs.slopeCorrection,...
-                        'save', kwargs.save);
-                    
-        fit.kwargs = kwargs;
-        fit.nFolder = dataFolder;
-        
-        folderName=[num2str(binSize) 'x' num2str(binSize) 'Binned'];
-
-        fit = plotResults_CommLine(dataFolder, folderName, type, fit, binSize);
-        
-        if kwargs.save
-            % copy laser image and csv
-            msg = sprintf('copying laser.jpg, laser.csv into %s', dataFolder);
-            logMsg('info',msg,1,0);
-
-            copyfile(fullfile(dataFolder, 'laser.csv'),fullfile(dataFolder, folderName), 'f')
-            copyfile(fullfile(dataFolder, 'laser.jpg'),fullfile(dataFolder, folderName), 'f')
-
-            fName = sprintf('final_fits_(%ix%i).mat', binSize, binSize);
-            msg = sprintf('saving %s into %s', fName, dataFolder);
-            logMsg('info',msg,1,0);
-
-            save(fullfile(dataFolder, folderName, fName), '-struct', 'fit');
-        end
-        fits{i,n} = fit;
-    end
-end
-
-end
->>>>>>> 247420b3
+function fits = ODMR_to_B111(kwargs)
+%[fits] = ODMR_to_B111('nFolders', 'binSizes', 'fieldPolarity', 'type', 'globalFraction', 'forceGuess', 'checkPlot', 'plotGuessSpectra', 'gaussianFit', 'gaussianFilter', 'smoothDegree', 'save', 'savePlots', '['N15',', 'slopeCorrection', 'crop', 'fcrop')
+% and then determines B111 field values from the different polarities.
+%
+% Parameters
+% ----------
+%   nFolders: cell ['none']
+%       if 'none' lets you pick a folder
+%   binSize: cell(int) [4]
+%   fieldPolarity: (0)
+%     0 = neg & pos,
+%     1 = neg,
+%     2 = pos,
+%     4 = nppn
+%   globalFraction: numeric (0.25)
+%     Amount of global ilumination signal to be subtracted from the
+%     measurements before fitting
+%   type: [0,1,2] (2)
+%     0: for global guess, 
+%     1: local with gaussian fit (OLD)
+%     2: local with GPU fit NEW
+%   smoothDegree: int (2)
+%     gaussian smoothing before fit
+%   gaussianFit: bool (false)
+%   gaussianFilter: numeric (0)
+%   nucSpinPol: bool (false)
+%   save: bool (true)
+%   show diagnostics plots
+%   plotGuessSpectra: bool (1)
+%   forceGuess: bool (0)
+%   slope_correction: bool [false]
+%       uses a linear slope correction on the raw data to determine the
+%       initial guess. 
+%       Note: only works for type = 2
+%   crop: bool False
+%
+%   Returns
+%   -------
+%   fits: cell (nFolders, binSizes)
+%         e.g. fits{1,2} is the first measurement folder with the second binSize
+%         e.g. fits{3,1} is the third measurement folder with the first binSize
+%
+arguments
+    kwargs.nFolders {foldersMustExist(kwargs.nFolders)} = 'none';
+    kwargs.binSizes = 'none'
+    % keyword arguments
+    kwargs.fieldPolarity (1,1) {mustBeMember(kwargs.fieldPolarity,[0,1,2,4])} = 0
+    kwargs.type (1,1) {mustBeMember(kwargs.type,[0,1,2])} = 2
+    kwargs.globalFraction = 'none';
+    kwargs.forceGuess (1,1) {mustBeBoolean(kwargs.forceGuess)} = false;
+    kwargs.checkPlot (1, 1) {mustBeBoolean(kwargs.checkPlot)} = false;
+    kwargs.plotGuessSpectra (1,1) {mustBeBoolean(kwargs.plotGuessSpectra)} = false;
+    kwargs.gaussianFit (1,1) {mustBeBoolean(kwargs.gaussianFit)} = false;
+    kwargs.gaussianFilter (1,1) {mustBeNumeric, mustBeGreaterThanOrEqual(kwargs.gaussianFilter, 0)} = 0
+    kwargs.smoothDegree  (1,1) {mustBeNumeric, mustBePositive} = 2
+    
+    kwargs.save (1,1) {mustBeBoolean(kwargs.save)} = 1
+    kwargs.savePlots (1,1) {mustBeBoolean(kwargs.savePlots)} = 1
+
+    kwargs.diamond {mustBeMember(kwargs.diamond, ...
+        ['N15', 'N14', 'DAC', 'singlet', 'doublet', 'triplet', 'gaussian'])} = 'N15'
+    kwargs.slopeCorrection = false;
+    kwargs.crop  = 'none'
+    kwargs.fcrop (1,1) {mustBeBoolean(kwargs.fcrop)}  = false
+
+end
+
+defaults = struct('binSizes', [4], 'globalFraction', 0.25);
+nFolders = automatic_input_ui__(kwargs.nFolders);
+kwargs = ask_arguments(kwargs, defaults);
+binSizes = kwargs.binSizes;
+
+% check if there is more than one folder
+nFolders = correct_cell_shape(nFolders);
+
+% check if there is one or more binSize
+if isnumeric(binSizes)
+    binSizes = [binSizes];
+end
+
+% select field polarity
+fp = containers.Map({0 1 2 4},{'np  ' 'n   ' 'p   ' 'nppn'});
+type = fp(kwargs.fieldPolarity);
+
+fits = cell(size(nFolders,2), size(binSizes, 2));
+
+% set crop to none if 0 or false
+if kwargs.crop == 0 | kwargs.crop == false
+    kwargs.crop = 'none';
+end
+
+for i = 1:size(nFolders,2)
+    dataFolder = nFolders{i};
+    
+    if ~strcmp(kwargs.crop, 'none')
+        if kwargs.crop == 1 || kwargs.crop == true
+            LED = get_led(dataFolder);
+            [~, coordinates] = pick_box(LED, 'led',1, 'title', 'crop Data', 'n',1,'closeFig',true);
+            kwargs.crop = coordinates{1};
+        end
+    end
+
+    for n=1:size(binSizes,2)
+        binSize=binSizes(n);
+        fit = GPU_fit(dataFolder, binSize,...
+                        'fieldPolarity',kwargs.fieldPolarity, ...
+                        'type', kwargs.type,...
+                        'globalFraction', kwargs.globalFraction,...
+                        'diamond', kwargs.diamond,...
+                        'gaussianFit', kwargs.gaussianFit,...
+                        'gaussianFilter', kwargs.gaussianFilter,...
+                        'forceGuess', kwargs.forceGuess,...
+                        'checkPlot', kwargs.checkPlot,...
+                        'smoothDegree', kwargs.smoothDegree,...
+                        'slopeCorrection', kwargs.slopeCorrection,...
+                        'crop', kwargs.crop,...
+                        'fcrop', kwargs.fcrop,...
+                        'save', kwargs.save);
+                    
+        fit.kwargs = kwargs;
+        fit.nFolder = dataFolder;
+        
+        folderName=[num2str(binSize) 'x' num2str(binSize) 'Binned'];
+
+        fit = get_B111(dataFolder, folderName, type, fit, binSize,...
+            'crop', kwargs.crop);
+        
+        if kwargs.savePlots
+            ODMR_to_B111_plot(fit, fullfile(dataFolder, folderName));
+        end
+
+        if kwargs.save
+            % copy laser image and csv
+            msg = sprintf('copying laser.jpg, laser.csv into %s', dataFolder);
+            logMsg('info',msg,1,0);
+
+            copyfile(fullfile(dataFolder, 'laser.csv'),fullfile(dataFolder, folderName), 'f')
+            copyfile(fullfile(dataFolder, 'laser.jpg'),fullfile(dataFolder, folderName), 'f')
+
+            fName = sprintf('final_fits_(%ix%i).mat', binSize, binSize);
+            msg = sprintf('saving %s into %s', fName, dataFolder);
+            logMsg('info',msg,1,0);
+
+            save(fullfile(dataFolder, folderName, fName), '-struct', 'fit');
+        end
+        fits{i,n} = fit;
+    end
+end
+
+end