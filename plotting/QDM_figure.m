--- conflicted
+++ resolved
@@ -1,4 +1,3 @@
-<<<<<<< HEAD
 function [fig, ax, im] = QDM_figure(data, kwargs, filter) 
 %[fig, ax, im] = QDM_figure(data; 'data', 'fig', 'ax', 'led', 'pixelAlerts', 'title', 'cbTitle', 'unit', 'nROI', 'axis', 'xc', 'yc', 'alpha', 'colormap', 'clim', 'std', 'scaleBar', 'pixelSize', 'filterProps', 'preThreshold', 'mustBe')
 % Creates a QDM figure
@@ -63,11 +62,14 @@
     kwargs.alpha = false;
     kwargs.colormap = 'parula';
     kwargs.clim = false;
-    
+    kwargs.symmetricCLim = true
+    
+    kwargs.method = 'std'
     kwargs.std {mustBeInteger} = 4;
     
     kwargs.scaleBar = false
     kwargs.pixelSize = 4.7e-6
+    kwargs.nOutlier = 0
     
     filter.filterProps struct = struct();
     filter.preThreshold = 5
@@ -183,39 +185,21 @@
 end
 
 % Set the remaining axes properties
-if isequal(kwargs.clim, false) & isnumeric(kwargs.std)
-    d = reshape(data,[numel(data), 1]);
-    d = sort(d);
-    d = d(filter.nOutlier:end-filter.nOutlier+1);
-    
-    med = median(abs(d), 'all', 'omitnan');
-    st = std(d, [], 'all', 'omitnan');
-    mx = max(d, [], 'all', 'omitnan');
-    mn = min(d, [], 'all', 'omitnan');
-    
-    try
-        if (med + kwargs.std * st) > max(abs([mx,mn]))
-            msg = sprintf('Clim values exceeds min/max');
-            logMsg('debug',msg,1,0);
-        elseif all(data(~isnan(data)) > 0, 'all') | all(data(~isnan(data)) < 0, 'all')
-            set(ax, 'CLim', [mn, mx]);
-        elseif ~all(data(~isnan(data)) > 0, 'all')
-            msg = sprintf('setting Clim: +-%.3e, according to: median (%.3e) + %i*std (%.3e)', med+kwargs.std*st, med,kwargs.std, st);
-            logMsg('debug',msg,1,0);
-            set(ax, 'CLim', [-1, 1]*(med + kwargs.std * st));
-        else
-            msg = sprintf('setting Clim: %.3e:%.3e, according to: median (%.3e) +- %i*std (%.3e)', ...
-                         med-kwargs.std*st, med+kwargs.std*st, med,kwargs.std, st);
-            logMsg('info',msg,1,0);
-            set(ax, 'CLim', [med - kwargs.std * st, med + kwargs.std * st]);
-        end
-    catch
-        return
-    end
-elseif ~isequal(kwargs.clim, false)
-    set(ax, 'CLim', kwargs.clim);
-end
-
+if ~strcmp(kwargs.clim, 'none') & ~size(kwargs.clim,1) ~= 2
+    kwargs.cLim = get_colorscale(data, kwargs.method, 'symmetric', kwargs.symmetricCLim,...
+        'std', kwargs.std, 'nOutlier', kwargs.nOutlier);
+end
+
+if ~strcmp(kwargs.clim, 'none')
+    set(ax, 'CLim', kwargs.cLim);
+end
+
+%% set alpha
+if ~isequal(kwargs.alpha, false)
+    im.AlphaData = abs(data) ./ max(abs(data),[],'all');
+    alpha 'none'
+%     alpha(im, kwargs.alpha * abs(data) ./ max(abs(data),[],'all'));
+end
 
 
 %% Create colorbar
@@ -244,229 +228,4 @@
 end
 hold(ax, 'off');
 
-end
-=======
-function [fig, ax, im] = QDM_figure(data, kwargs, filter) 
-%[fig, ax, im] = QDM_figure(data; 'data', 'fig', 'ax', 'led', 'pixelAlerts', 'title', 'cbTitle', 'unit', 'nROI', 'axis', 'xc', 'yc', 'alpha', 'colormap', 'clim', 'std', 'scaleBar', 'pixelSize', 'filterProps', 'preThreshold', 'mustBe')
-% Creates a QDM figure
-%
-% Parameter
-% ---------
-%     data: double [false]
-%         Provide either LED or B111/Bz data. If nothing is provided, you
-%         get to pick the dataFile to be loaded.
-%     fig: figure ['none'];
-%         figure object will be used if passed to function. Otherwise one
-%         will be created
-%     ax: axis ['none']
-%         axis object will be used if passed to function, otherwise created
-%         at runtime.
-%     led: bool [false]
-%         to plot LED data
-%     nROI: ['none']
-%         adds ROI to the plot if passed
-%     pixelAlerts: array ['none']
-%         If pixelAlerts array is passed pixels that, during fitting created
-%         an alert (see. fit_resonance) will be replaced by nan
-%     std: int [6]
-%         defines how many standard deviations are used to calculate the
-%         clims
-%     title: ['QDM DATA']
-%         Title of the axis
-%     cbTitle: ['       B_z (T)'];
-%         Title of the color bar.
-%     axis: ['on']
-%         if 'on' x/y labels and box around plot are created,
-%         if 'off' x/y labels and box around plot will NOT created
-%     return: ['fig']
-%         if 'fig' function returns the figure object
-%         if 'ax' function returns the axis object. Useful for adding data
-%         to a plot
-%     filterStruct: struct [empty]
-%         a structure to be passed to filter_hot_pixels
-%     preThreshold: int [5]
-%         Thresholding the map by 'preThreshold' (Gauss), applied before
-%         filtering (i.e. see 'filterStruct')
-
-arguments
-    data = false;
-    kwargs.fig = 'none';
-    kwargs.ax = 'none';
-    kwargs.led = false;
-    kwargs.pixelAlerts = 'none';
-
-    kwargs.title = 'QDM DATA';
-    kwargs.cbTitle = 'B_z';
-    kwargs.unit = 'G'; % assuming the input data is in G
-    
-    kwargs.nROI = 'none';
-
-    kwargs.axis = 'on';
-    kwargs.xc = false;
-    kwargs.yc = false;
-    kwargs.alpha = false;
-    kwargs.colormap = 'parula';
-    kwargs.clim = false;
-    kwargs.symmetricCLim = true
-    
-    kwargs.method = 'std'
-    kwargs.std {mustBeInteger} = 4;
-    
-    kwargs.scaleBar = false
-    kwargs.pixelSize = 4.7e-6
-    kwargs.nOutlier = 0
-    
-    filter.filterProps struct = struct();
-    filter.preThreshold = 5
-    filter.mustBe = false;
-end
-
-%% check for data
-if isequal(data, false)
-    dataFile = automatic_input_ui__('none', 'single', true, 'type', 'file');
-    expData = load(dataFile);
-    [bool, dataName,ledName] = is_B111(expData);
-    
-    if kwargs.led
-        data = expData.(ledName);
-    else
-        data = expData.(dataName);
-    end
-end
-
-%% find figure
-if kwargs.fig == 'none'
-    if kwargs.ax == 'none'
-        fig = figure('Name', 'QDM map', 'units', 'normalized', 'outerposition', [0.2, 0.2, 0.4, 0.6]);
-    else
-        fig = ancestor(kwargs.ax, {'figure'}, 'toplevel');
-    end
-else
-    fig = kwargs.fig;
-end
-
-if filter.preThreshold & ~kwargs.led
-    data = filter_hot_pixels(data, 'threshold', filter.preThreshold);
-end
-
-if kwargs.ax == 'none'
-    ax = gca();
-else
-    ax = kwargs.ax;
-end
-
-if ~all( structfun(@isempty, filter.filterProps))
-    filterProps = namedargs2cell(filter.filterProps);
-    data = filter_hot_pixels(data, filterProps{:});
-end
-
-if ~strcmp(kwargs.pixelAlerts, 'none')
-    data(kwargs.pixelAlerts) = nan;
-end
-
-if ~isequal(filter.mustBe, false)
-    switch filter.mustBe
-        case 'neg'
-            data(data>0) = nan;
-        case 'pos'
-            data(data<0) = nan;
-    end
-end
-
-%% Create image
-imAlpha=ones(size(data));
-imAlpha(isnan(data)) = 0;
-
-if isequal(kwargs.xc, false)
-    xc = 1:size(data, 2);
-else
-    xc= kwargs.xc;
-end
-
-if isequal(kwargs.yc, false)
-    yc = 1:size(data, 1);
-else
-    yc= kwargs.yc;
-end
-
-if ~isequal(kwargs.unit, 'G')
-    data = convert_to(data, kwargs.unit);
-end
-
-im = imagesc(xc,yc, data,'Parent',ax,'CDataMapping','scaled','AlphaData',imAlpha);
-
-switch kwargs.colormap
-    case 'parula'
-        colormap(ax, parula(512));
-    case 'turbo'
-        colormap(ax, turbo(512));
-    case 'jet'
-        colormap(ax, jet(512));
-end
-
-% Create title
-title(ax, kwargs.title, 'Fontsize', 12);
-
-%% 
-% Create axes
-axis(ax, kwargs.axis);
-box(ax, 'on');
-axis(ax, 'tight');
-axis(ax, 'equal')
-axis(ax, 'xy')
-hold(ax, 'on');
-
-%% led
-if kwargs.led
-    colormap(ax, gray(512));
-end
-
-if iscell(kwargs.nROI)
-    add_ROI(kwargs.nROI, 'ax', ax)
-    if kwargs.led
-        return
-    end
-end
-
-% Set the remaining axes properties
-if ~strcmp(kwargs.clim, 'none') & ~size(kwargs.clim,1) ~= 2
-    kwargs.cLim = get_colorscale(data, kwargs.method, 'symmetric', kwargs.symmetricCLim,...
-        'std', kwargs.std, 'nOutlier', kwargs.nOutlier);
-end
-
-if ~strcmp(kwargs.clim, 'none')
-    set(ax, 'CLim', kwargs.cLim);
-end
-
-%% set alpha
-if ~isequal(kwargs.alpha, false)
-    im.AlphaData = abs(data) ./ max(abs(data),[],'all');
-    alpha 'none'
-%     alpha(im, kwargs.alpha * abs(data) ./ max(abs(data),[],'all'));
-end
-
-
-%% Create colorbar
-if ~isequal(kwargs.cbTitle, false)
-    cb = colorbar(ax);
-    if isequal(kwargs.led, false)
-        unit = strrep(kwargs.unit, 'micro', '\mu');
-        unit = strrep(unit, 'mu', '\mu');
-        title(cb, sprintf('%s (%s)', kwargs.cbTitle, unit), 'Fontsize', 12);
-    else
-        title(cb, '', 'Fontsize', 12);
-    end
-end
-
-%% scalebar
-if ~isequal(kwargs.scaleBar, false)
-    msg = sprintf('adding scalebar to the figure. NOTE this is set to a default pixelSize of 4.7e-6 and should be called separately if the size is wrong.');
-    logMsg('info',msg,1,0);
-    msg = sprintf('e.g. >> [f,a,i] = QDM_figure(Bz); scalebar(''ax'', a, ''scaleBar'', 250, ''location'', ''bottom left'')');
-    logMsg('info',msg,1,1);
-    scalebar('ax', ax, 'scaleBar', kwargs.scaleBar, 'pixelSize', kwargs.pixelSize)
-end
-hold(ax, 'off');
-
-end
->>>>>>> 97dcbcd7
+end