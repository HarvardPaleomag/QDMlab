<<<<<<< HEAD
function [fig, ax] = QDM_figure(data, kwargs, filter) 
%[fig, ax] = QDM_figure(data; 'ax', 'axis', 'cbTitle', 'fig', 'filterStruct', 'led', 'nROI', 'pixelAlerts', 'preThreshold', 'std', 'title')
% Creates a QDM figure
%
% Parameter
% ---------
%     fig: figure ['none'];
%         figure object will be used if passed to function. Otherwise one
%         will be created
%     ax: axis ['none']
%         axis object will be used if passed to function, otherwise created
%         at runtime.
%     led: bool [false]
%         to plot LED data
%     nROI: ['none']
%         adds ROI to the plot if passed
%     pixelAlerts: array ['none']
%         If pixelAlerts array is passed pixels that, during fitting created
%         an alert (see. fit_resonance) will be replaced by nan
%     std: int [6]
%         defines how many standard deviations are used to calculate the
%         clims
%     title: ['QDM DATA']
%         Title of the axis
%     cbTitle: ['       B_z (T)'];
%         Title of the color bar.
%     axis: ['on']
%         if 'on' x/y labels and box around plot are created,
%         if 'off' x/y labels and box around plot will NOT created
%     return: ['fig']
%         if 'fig' function returns the figure object
%         if 'ax' function returns the axis object. Useful for adding data
%         to a plot
%     filterStruct: struct [empty]
%         a structure to be passed to filter_hot_pixels
%     preThreshold: int [5]
%         Thresholding the map by 'preThreshold' (Gauss), applied before
%         filtering (i.e. see 'filterStruct')

arguments
    data
    kwargs.fig = 'none';
    kwargs.ax = 'none';
    kwargs.led = false;
    kwargs.nROI = 'none';
    kwargs.pixelAlerts = 'none';
    kwargs.title = 'QDM DATA';
    kwargs.cbTitle = 'B_z (T)';
    kwargs.axis = 'on';
    kwargs.std {mustBeInteger} = 6;
    
    filter.filterStruct struct = struct();
    filter.preThreshold = 5
end

if kwargs.fig == 'none'
    if kwargs.ax == 'none'
        fig = figure('Name', 'QDM map', 'units', 'normalized', 'outerposition', [0.2, 0.2, 0.4, 0.6]);
    else
        fig = ancestor(kwargs.ax, {'figure'}, 'toplevel');
    end
else
    fig = kwargs.fig;
end

if filter.preThreshold && ~kwargs.led
    data = filter_hot_pixels(data, 'threshold', filter.preThreshold);
end

if kwargs.ax == 'none'
    ax = axes('Parent', fig);
else
    ax = kwargs.ax;
end

if ~all( structfun(@isempty, filter.filterStruct))
    filterProps = namedargs2cell(filter.filterStruct);
    data = filter_hot_pixels(data, filterProps{:});
end

if ~strcmp(kwargs.pixelAlerts, 'none')
    data(kwargs.pixelAlerts) = nan;
end

%%
% Create axes
axis(ax, kwargs.axis);
hold(ax, 'on');

% Create image
% pcolor(data, 'Parent', ax);
imAlpha=ones(size(data));
imAlpha(isnan(data)) = 0;
imagesc(data,'Parent',ax,'CDataMapping','scaled','AlphaData',imAlpha);

colormap(ax, parula);
shading flat;
set(ax, 'ydir', 'reverse');

% Create title
title(kwargs.title, 'Fontsize', 12);

% box(ax, 'on');
axis(ax, 'tight');
axis equal, axis tight, axis xy

if kwargs.led
    colormap(ax, bone);
    return
end

% Set the remaining axes properties
med = abs(median(data, 'all', 'omitnan'));
st = std(data, [], 'all', 'omitnan');
mx = max(abs(data), [], 'all');
mn = min(abs(data), [], 'all');

if ~all(data > 0, 'all')
    msg = sprintf('setting Clim: +-%.3e, according to: median (%.3e) + %i*std (%.3e)', med+kwargs.std*st, med,kwargs.std, st);
    logMsg('debug',msg,1,0);
    set(ax, 'CLim', [-1, 1]*(med + kwargs.std * st));
else
    msg = sprintf('setting Clim: %.3e:%.3e, according to: median (%.3e) +- %i*std (%.3e)', ...
                 med-kwargs.std*st, med+kwargs.std*st, med,kwargs.std, st);
    logMsg('info',msg,1,0);
    set(ax, 'CLim', [med - kwargs.std * st, med + kwargs.std * st]);
end

if strcmp(kwargs.axis, 'off')
    axis off
end

if iscell(kwargs.nROI)
    add_ROI(kwargs.nROI, 'ax', ax)
end

% Create colorbar
cb = colorbar(ax);
title(cb, kwargs.cbTitle, 'Fontsize', 12);
=======
function [fig, ax, im] = QDM_figure(data, kwargs, filter) 
%[fig, ax, im] = QDM_figure(data; 'fig', 'ax', 'led', 'nROI', 'pixelAlerts', 'title', 'cbTitle', 'axis', 'std', 'scaleBar', 'filterStruct', 'preThreshold')
% Creates a QDM figure
%
% Parameter
% ---------
%     data: double [false]
%         Provide either LED or B111/Bz data. If nothing is provided, you
%         get to pick the dataFile to be loaded.
%     fig: figure ['none'];
%         figure object will be used if passed to function. Otherwise one
%         will be created
%     ax: axis ['none']
%         axis object will be used if passed to function, otherwise created
%         at runtime.
%     led: bool [false]
%         to plot LED data
%     nROI: ['none']
%         adds ROI to the plot if passed
%     pixelAlerts: array ['none']
%         If pixelAlerts array is passed pixels that, during fitting created
%         an alert (see. fit_resonance) will be replaced by nan
%     std: int [6]
%         defines how many standard deviations are used to calculate the
%         clims
%     title: ['QDM DATA']
%         Title of the axis
%     cbTitle: ['       B_z (T)'];
%         Title of the color bar.
%     axis: ['on']
%         if 'on' x/y labels and box around plot are created,
%         if 'off' x/y labels and box around plot will NOT created
%     return: ['fig']
%         if 'fig' function returns the figure object
%         if 'ax' function returns the axis object. Useful for adding data
%         to a plot
%     filterStruct: struct [empty]
%         a structure to be passed to filter_hot_pixels
%     preThreshold: int [5]
%         Thresholding the map by 'preThreshold' (Gauss), applied before
%         filtering (i.e. see 'filterStruct')

arguments
    data = false;
    kwargs.fig = 'none';
    kwargs.ax = 'none';
    kwargs.led = false;
    kwargs.nROI = 'none';
    kwargs.pixelAlerts = 'none';
    kwargs.title = 'QDM DATA';
    kwargs.cbTitle = 'B_z (T)';
    kwargs.axis = 'on';
    kwargs.std {mustBeInteger} = 10;
    kwargs.scaleBar = false
    
    filter.filterStruct struct = struct();
    filter.preThreshold = 5
end

%% check for data
if isequal(data, false)
    dataFile = automatic_input_ui__('none', 'single', true, 'type', 'file');
    expData = load(dataFile);
    [bool, dataName,ledName] = is_B111(expData);
    
    if kwargs.led
        data = expData.(ledName);
    else
        data = expData.(dataName);
    end
end

%% find figure
if kwargs.fig == 'none'
    if kwargs.ax == 'none'
        fig = figure('Name', 'QDM map', 'units', 'normalized', 'outerposition', [0.2, 0.2, 0.4, 0.6]);
    else
        fig = ancestor(kwargs.ax, {'figure'}, 'toplevel');
    end
else
    fig = kwargs.fig;
end

if filter.preThreshold && ~kwargs.led
    data = filter_hot_pixels(data, 'threshold', filter.preThreshold);
end

if kwargs.ax == 'none'
    ax = gca();
else
    ax = kwargs.ax;
end

if ~all( structfun(@isempty, filter.filterStruct))
    filterProps = namedargs2cell(filter.filterStruct);
    data = filter_hot_pixels(data, filterProps{:});
end

if ~strcmp(kwargs.pixelAlerts, 'none')
    data(kwargs.pixelAlerts) = nan;
end

%%
% Create axes
axis(ax, kwargs.axis);
hold(ax, 'on');

% Create image
% pcolor(data, 'Parent', ax);
imAlpha=ones(size(data));
imAlpha(isnan(data)) = 0;
xc = 1:size(data, 2);
yc = 1:size(data, 1);

im = imagesc(xc, yc, data,'Parent',ax,'CDataMapping','scaled','AlphaData',imAlpha);

colormap(ax, parula);
shading flat;
set(ax, 'ydir', 'reverse');

% Create title
title(kwargs.title, 'Fontsize', 12);

% box(ax, 'on');
axis(ax, 'tight');
axis equal, axis tight, axis xy

if kwargs.led
    colormap(ax, bone);
    return
end

% Set the remaining axes properties
if isnumeric(kwargs.std)
    med = abs(median(data, 'all', 'omitnan'));
    st = std(data, [], 'all', 'omitnan');
    mx = max(data, [], 'all', 'omitnan');
    mn = min(data, [], 'all', 'omitnan');
    
    if (med + kwargs.std * st) > max(abs([mx,mn]))
        msg = sprintf('Clim values exceeds min/max');
        logMsg('debug',msg,1,0);
    elseif ~all(data > 0, 'all')
        msg = sprintf('setting Clim: +-%.3e, according to: median (%.3e) + %i*std (%.3e)', med+kwargs.std*st, med,kwargs.std, st);
        logMsg('debug',msg,1,0);
        set(ax, 'CLim', [-1, 1]*(med + kwargs.std * st));
    else
        msg = sprintf('setting Clim: %.3e:%.3e, according to: median (%.3e) +- %i*std (%.3e)', ...
                     med-kwargs.std*st, med+kwargs.std*st, med,kwargs.std, st);
        logMsg('info',msg,1,0);
        set(ax, 'CLim', [med - kwargs.std * st, med + kwargs.std * st]);
    end
end

if strcmp(kwargs.axis, 'off')
    axis off
end

if iscell(kwargs.nROI)
    add_ROI(kwargs.nROI, 'ax', ax)
end

% Create colorbar
cb = colorbar(ax);
title(cb, kwargs.cbTitle, 'Fontsize', 12);

if ~isequal(kwargs.scaleBar, false)
    msg = sprintf('adding scalebar to the figure. NOTE this is set to a default pixelSize of 4.7e-6 and should be called separately if the size is wrong.');
    logMsg('info',msg,1,0);
    msg = sprintf('e.g. >> [f,a,i] = QDM_figure(Bz); scalebar(''ax'', a, ''scaleBar'', 250, ''location'', ''bottom left'')');
    logMsg('info',msg,1,1);
    scalebar('ax', ax, 'scaleBar', kwargs.scaleBar)
end
>>>>>>> ba227e05
<|MERGE_RESOLUTION|>--- conflicted
+++ resolved
@@ -1,144 +1,3 @@
-<<<<<<< HEAD
-function [fig, ax] = QDM_figure(data, kwargs, filter) 
-%[fig, ax] = QDM_figure(data; 'ax', 'axis', 'cbTitle', 'fig', 'filterStruct', 'led', 'nROI', 'pixelAlerts', 'preThreshold', 'std', 'title')
-% Creates a QDM figure
-%
-% Parameter
-% ---------
-%     fig: figure ['none'];
-%         figure object will be used if passed to function. Otherwise one
-%         will be created
-%     ax: axis ['none']
-%         axis object will be used if passed to function, otherwise created
-%         at runtime.
-%     led: bool [false]
-%         to plot LED data
-%     nROI: ['none']
-%         adds ROI to the plot if passed
-%     pixelAlerts: array ['none']
-%         If pixelAlerts array is passed pixels that, during fitting created
-%         an alert (see. fit_resonance) will be replaced by nan
-%     std: int [6]
-%         defines how many standard deviations are used to calculate the
-%         clims
-%     title: ['QDM DATA']
-%         Title of the axis
-%     cbTitle: ['       B_z (T)'];
-%         Title of the color bar.
-%     axis: ['on']
-%         if 'on' x/y labels and box around plot are created,
-%         if 'off' x/y labels and box around plot will NOT created
-%     return: ['fig']
-%         if 'fig' function returns the figure object
-%         if 'ax' function returns the axis object. Useful for adding data
-%         to a plot
-%     filterStruct: struct [empty]
-%         a structure to be passed to filter_hot_pixels
-%     preThreshold: int [5]
-%         Thresholding the map by 'preThreshold' (Gauss), applied before
-%         filtering (i.e. see 'filterStruct')
-
-arguments
-    data
-    kwargs.fig = 'none';
-    kwargs.ax = 'none';
-    kwargs.led = false;
-    kwargs.nROI = 'none';
-    kwargs.pixelAlerts = 'none';
-    kwargs.title = 'QDM DATA';
-    kwargs.cbTitle = 'B_z (T)';
-    kwargs.axis = 'on';
-    kwargs.std {mustBeInteger} = 6;
-    
-    filter.filterStruct struct = struct();
-    filter.preThreshold = 5
-end
-
-if kwargs.fig == 'none'
-    if kwargs.ax == 'none'
-        fig = figure('Name', 'QDM map', 'units', 'normalized', 'outerposition', [0.2, 0.2, 0.4, 0.6]);
-    else
-        fig = ancestor(kwargs.ax, {'figure'}, 'toplevel');
-    end
-else
-    fig = kwargs.fig;
-end
-
-if filter.preThreshold && ~kwargs.led
-    data = filter_hot_pixels(data, 'threshold', filter.preThreshold);
-end
-
-if kwargs.ax == 'none'
-    ax = axes('Parent', fig);
-else
-    ax = kwargs.ax;
-end
-
-if ~all( structfun(@isempty, filter.filterStruct))
-    filterProps = namedargs2cell(filter.filterStruct);
-    data = filter_hot_pixels(data, filterProps{:});
-end
-
-if ~strcmp(kwargs.pixelAlerts, 'none')
-    data(kwargs.pixelAlerts) = nan;
-end
-
-%%
-% Create axes
-axis(ax, kwargs.axis);
-hold(ax, 'on');
-
-% Create image
-% pcolor(data, 'Parent', ax);
-imAlpha=ones(size(data));
-imAlpha(isnan(data)) = 0;
-imagesc(data,'Parent',ax,'CDataMapping','scaled','AlphaData',imAlpha);
-
-colormap(ax, parula);
-shading flat;
-set(ax, 'ydir', 'reverse');
-
-% Create title
-title(kwargs.title, 'Fontsize', 12);
-
-% box(ax, 'on');
-axis(ax, 'tight');
-axis equal, axis tight, axis xy
-
-if kwargs.led
-    colormap(ax, bone);
-    return
-end
-
-% Set the remaining axes properties
-med = abs(median(data, 'all', 'omitnan'));
-st = std(data, [], 'all', 'omitnan');
-mx = max(abs(data), [], 'all');
-mn = min(abs(data), [], 'all');
-
-if ~all(data > 0, 'all')
-    msg = sprintf('setting Clim: +-%.3e, according to: median (%.3e) + %i*std (%.3e)', med+kwargs.std*st, med,kwargs.std, st);
-    logMsg('debug',msg,1,0);
-    set(ax, 'CLim', [-1, 1]*(med + kwargs.std * st));
-else
-    msg = sprintf('setting Clim: %.3e:%.3e, according to: median (%.3e) +- %i*std (%.3e)', ...
-                 med-kwargs.std*st, med+kwargs.std*st, med,kwargs.std, st);
-    logMsg('info',msg,1,0);
-    set(ax, 'CLim', [med - kwargs.std * st, med + kwargs.std * st]);
-end
-
-if strcmp(kwargs.axis, 'off')
-    axis off
-end
-
-if iscell(kwargs.nROI)
-    add_ROI(kwargs.nROI, 'ax', ax)
-end
-
-% Create colorbar
-cb = colorbar(ax);
-title(cb, kwargs.cbTitle, 'Fontsize', 12);
-=======
 function [fig, ax, im] = QDM_figure(data, kwargs, filter) 
 %[fig, ax, im] = QDM_figure(data; 'fig', 'ax', 'led', 'nROI', 'pixelAlerts', 'title', 'cbTitle', 'axis', 'std', 'scaleBar', 'filterStruct', 'preThreshold')
 % Creates a QDM figure
@@ -253,8 +112,6 @@
 xc = 1:size(data, 2);
 yc = 1:size(data, 1);
 
-im = imagesc(xc, yc, data,'Parent',ax,'CDataMapping','scaled','AlphaData',imAlpha);
-
 colormap(ax, parula);
 shading flat;
 set(ax, 'ydir', 'reverse');
@@ -311,5 +168,4 @@
     msg = sprintf('e.g. >> [f,a,i] = QDM_figure(Bz); scalebar(''ax'', a, ''scaleBar'', 250, ''location'', ''bottom left'')');
     logMsg('info',msg,1,1);
     scalebar('ax', ax, 'scaleBar', kwargs.scaleBar)
-end
->>>>>>> ba227e05
+end