function [results, files, nROI, nMasks] = estimate_coercivity(nFolders, kwargs, selection, error, filter)
<<<<<<< HEAD
%[results, files, nROI, nMasks] = estimate_coercivity(nFolders; 'bootStrapN', 'checkPlot', 'fileName', 'filterStruct', 'fixedIdx', 'freeHand', 'freeHandSelection', 'nROI', 'pixelError', 'reverse', 'selectionThreshold', 'threshold', 'transFormFile', 'upCont')
=======
%[results, files, nROI, nMasks] = estimate_coercivity(nFolders; 'fileName', 'transFormFile', 'fixedIdx', 'upCont', 'checkPlot', 'reverse', 'nROI', 'freeHand', 'freeHandSelection', 'selectionThreshold', 'bootStrapN', 'pixelError', 'removeHotPixels', 'threshold', 'includeHotPixel', 'chi', 'winSize')
>>>>>>> ba227e05
% These codes (1) register the maps and (2) analizes a user selected magnetic
% pattern for changes from one map to the next.(folders, varargin)
%
% Parameters
% ----------
%     folders: list
%         list of absolute path to each data folder. First entry in the list
%         is used as reference image.
%         Note: calculations in the order the folders are given
%     fileName: str ['Bz_uc0.mat']
%         name of the .mat file to be used.
%     transFormFile: str ['none']
%         absolute path of a file where previously calculated transformations
%         are in. If file does not exist the file will be created so that
%         you dont have to do this every time.
%     removeHotPixel: bool [0]
%         if True hotpixels will be removed
%         if False hotpixels will not be removed
%     includeHotPixel: bool [0]
%         | if 1: hotpixel value is also used to calculate the new value that replaces the hot pixel
%         | if 0: only pixels in window with winSize are used to calculate the new value that replaces the hot pixel
%     selectionThreshold: numeric [0.25]
%         | defines the Threshold above which the mask is created.
%         | **Example:** selectionThreshold = 0.5
%         | :code:`maskSelection = [1 2 0; 1 1 2; 0 1 1]`  ->
%         | :code:`mask          = [0 1 0; 1 0 1; 0 0 1]`
%     upCont: cell
%         Cellarray of upward continuation distances for each of the files.
%         Needs to be in same order.
%     filter: str
%         Uses filter_hot_pixels to clean the maps before calculating the
%         results.
%         Note: 'includeHotPixel' is false by default
%     freeHand: bool [0]
%         Instead of using a rectangular selection use freehand drawn
%     freeHandSelection: bool [0]
%         | If true: the selectionThreshold is used to create the mask from the maskSelection.
%         | If false: the mask = maskSelection
%     fixedIdx: int [1]
%         index of the reference LED image. This will fixed while the other
%         image is transformed.
%     chi:
%         | if true the chi2 value is used to filter and not the data itself
%         | **Note:** the chi2 value is calculated from the sum(pos1, pos2, neg1,neg2) chi values.
%     nROI: cell
%         | cell with region of interest.
%         | **Note:** the ROI and the selection are not necessarily the same.|
%           If the ROI was selected with freeHand then ROI == selection.
%           Otherwise it is a rectangle around the selection.
%     reverse: bool ==> CURRENTLY NOT SUPPORTED
%         default: false
%         if true:  refernce - tform -> target
%         if false: target   - tform -> reference
%     bootStrapN: int, bool [1]
%         This uses a boot strapping approach to estimate errors. It will
%         shift the mask by 'pixelError' 'bootStrapN' times. The
%         result value is calculated from the mean of all calculations and an
%         error is estimated.
%         If 'bootStrapError' == 1 only one value is calculated -> no error
%         estimation.
%     pixelError: int [0]
%         Used for bootstrapping an error estimate.
%         The number of pixels the mask will be randomly shifted to estimate
%         an error.
%
% Returns
% -------
%     struct with 7 cells for each result (iFiles,
%     pPixels, pPixelRats, iPixelThreshs,
%     sumDiffs, errs, maskSums, iMasks, transData).
%     Each is a cell with result{i,j} with ith mask and jth file:
%
% hint
% ----
%     **Example:** Here we have a cell of folders, containing QDM images ('B111dataToPlot', 'Bz_uc0').
%     literal blocks::
%         >> nFolders = {'home/NRM, 'home/10mT','home/20mT','home/30mT'};
%
%     The most simple way to estimate the coercivity is to call:
%     literal blocks::
%         >> estimate_coercivity(nFolders)
%
%     This calls the function with the default parameters (the values in square brackets *[]*).     


arguments
    nFolders cell {foldersMustExist(nFolders)}
    kwargs.fileName char {fileMustExistInFolder(kwargs.fileName, nFolders)} = 'Bz_uc0'
    kwargs.transFormFile = 'none'
    kwargs.fixedIdx (1,1) {mustBePositive} = 1
    kwargs.upCont = false;
    
    kwargs.checkPlot  (1,1) {mustBeBoolean(kwargs.checkPlot)} = false;
    kwargs.reverse  (1,1) {mustBeBoolean(kwargs.reverse)} = false;
    kwargs.nROI = false
    
    selection.freeHand  (1,1) {mustBeBoolean(selection.freeHand)} = false
    selection.freeHandSelection (1,1) {mustBeBoolean(selection.freeHandSelection)} = false
    selection.selectionThreshold (1,1) {mustBeNumeric} = 0.25
    
    error.bootStrapN = 1
    error.pixelError = 4
    
<<<<<<< HEAD
    filter.filterProps struct = struct();

=======
    filter.removeHotPixels = false;
    filter.threshold = 5
    filter.includeHotPixel = false;
    filter.chi = 0
    filter.winSize (1,1) = 4
>>>>>>> ba227e05
end
%%
% fix shape for nFolders
nFolders = correct_cell_shape(nFolders);

% define optional function parameters
fileName = kwargs.fileName;
fileName = check_suffix(fileName);

nROI = kwargs.nROI;

if ~kwargs.upCont
    kwargs.upCont = num2cell(zeros(1, size(nFolders,2)));
end

% generate reference file name
fixedFile = [nFolders{kwargs.fixedIdx}, filesep, fileName];

%% load the reference data
refFile = load(fixedFile);
[~, dataName, ledName] = is_B111(refFile);
% read data and threshold to 5
fixedData = refFile.(dataName);
% read LED
fixedLed = refFile.(ledName);

%%
if ~all( structfun(@isempty, filter.filterProps))
    filterProps = namedargs2cell(filter.filterProps);
    fixedData = filter_hot_pixels(fixedData, filterProps{:});
end

%% tranformation / filtering
[transformedData, nFiles] = get_transformed_maps(nFolders, ...
                  'fileName', kwargs.fileName, 'transFormFile', kwargs.transFormFile,...
                  'fixedIdx', kwargs.fixedIdx, 'reverse', kwargs.reverse, ...
                  'upCont', kwargs.upCont, 'checkPlot', kwargs.checkPlot, ...
                  'filterProps', filter.filterProps);

[nMasks, nROI] = create_masks(fixedData, selection.selectionThreshold,...
                      'nROI', nROI, 'freeHand', selection.freeHand,...
                      'freeHandSelection', selection.freeHandSelection);


% calculation of the mask for each file.
% Note: this is where the mask is transformed in case of 'reverse' == true
files = cell(numel(nFolders));

% preallocate the cells:
iFiles = {};
pPixels = zeros(size(nMasks, 2), size(nFiles, 2), 2);
nPixels = zeros(size(nMasks, 2), size(nFiles, 2), 2);
pPixelRats = zeros(size(nMasks, 2), size(nFiles, 2), 2);
iPixelThreshs = zeros(size(nMasks, 2), size(nFiles, 2), 2);
sumDiffs = zeros(size(nMasks, 2), size(nFiles, 2), 2);
errs = zeros(size(nMasks, 2), size(nFiles, 2), 2);
maskSums = zeros(size(nMasks, 2), size(nFiles, 2), 2);
iFiles = cell(size(nMasks, 2), size(nFiles, 2));
iMasks = cell(1, size(nMasks, 2));
transDatas = cell(1, size(nFiles, 2));
transLeds = cell(1, size(nFiles, 2));

% if checkPlot
%     checkfig = figure;
% end

for j = 1:size(nFiles, 2)
    iFile = nFiles{j};

    % load the data of this file
    iFileData = transformedData(iFile);
    files{j} = iFileData;

    % iterate over each mask
    for i = 1:size(nMasks, 2)
        iMask = nMasks{:, i};

        if kwargs.reverse
            msg = ['transforming mask to match << ...', iFile(end-40:end), ' >>'];
            logMsg('info','dipole_fit',msg,1,0);
            iMask = tform_data(iMask, iFileData.transForm, iFileData.refFrame);
        end

        % create masked_data: mask is array with 0 where is should be
        % masked and 1 where it should not
        mData = iMask .* iFileData.transData;
%         mData = mData - nanmedian(mData, 'all');

        % masked reference
        d0ROI = crop_data(fixedData, nROI{i});
        d0 = iMask .* fixedData;

        % cut around the ROI/mask
        mDataCut = crop_data(mData, iMask);
        d0Cut = crop_data(d0, iMask);

%         disp(['<> masking << ...', iFile(end-40:end), ' >>'])

        % predefine the variables
        nPixel = zeros(error.bootStrapN,1);
        pPixel = zeros(error.bootStrapN,1);
        pPixelRat = zeros(error.bootStrapN,1);
        sumDiff = zeros(error.bootStrapN,1);
        err = zeros(error.bootStrapN,1);
        maskSum = zeros(error.bootStrapN,1);
        iPixelThresh = zeros(error.bootStrapN,1);


        if size(mDataCut) ~= size(d0Cut)
            msg = sprintf('mask too close to edge, skipping ... ');
            logMsg('warn',msg,1,0);
            continue
        end

        dx = 0; dy = 0;
        % calculate parameters

        for n = 1:error.bootStrapN
            % create masked_data: mask is array with 0 where is should be
            % masked and 1 where it should not
            if error.bootStrapN > 1
                dx = randi([-error.pixelError, error.pixelError]);
                dy = randi([-error.pixelError, error.pixelError]);
            end
            
            if dx ~= 0 && dy ~= 0
                mask = shift_matrix(iMask, dx, dy);
            else
                mask = iMask;
            end
            
            mData = iFileData.transData .* mask;
            mDataCut = crop_data(mData, mask);

            nPixel(n) = numel(nonzeros(d0Cut));
            pPixel(n) = numel(nonzeros(mDataCut>0));
            pPixelRat(n) = pPixel(n) / nPixel(n);
            sumDiff(n) = sum(sum(mDataCut-d0Cut));
            err(n) = immse(mDataCut, d0Cut);
            maskSum(n) = sum(mDataCut, 'all');

            % Pixel above threshold
            thresh = mDataCut >= selection.selectionThreshold * max(mDataCut, [], 'all');
            iPixelThresh(n) = numel(nonzeros(thresh));
        end

        % Pixel above threshold
        thresh = mDataCut >= mean(d0ROI,'all') + selection.selectionThreshold * std(d0ROI, 0, 'all');
        iPixelThresh = numel(nonzeros(thresh));

        % store everything
        iFiles{i, j} = iFile;
        % number of non 0 pixels in mask
        nPixels(i, j, :) = [mean(nPixel) std(nPixel)];
        % number of positive pixels in mask
        pPixels(i, j, :) = [mean(pPixel) std(pPixel)];
        % ratio of positive / total pixels in mask
        pPixelRats(i, j, :) = [ mean(pPixelRat)  std(pPixelRat)];
        % number of pixels above threshold
        iPixelThreshs(i, j, :) = [mean(iPixelThresh) std(iPixelThresh)];
        % sum of difference between mask and same mask in fixedData
        sumDiffs(i, j, :) = [mean(sumDiff)  std(sumDiff)];
        errs(i, j, :) = [mean(err) std(err)];
        % Sum of the Mask
        maskSums(i, j, :) = [mean(maskSum) std(maskSum)];
        % mask itself
        iMasks{i} = iMask;
        % transformed data
        transDatas{j} = iFileData.transData;
        % transformed data
        transLeds{j} = iFileData.transLed;
    end

end

results = struct('nFiles', {iFiles}, 'pPixels', pPixels, 'pPixelRats', pPixelRats, ...
                 'nPixelThreshs', iPixelThreshs, 'sumDiffs', sumDiffs, ...
                 'errs', errs, 'maskSums', maskSums, 'nPixels', nPixels, ...
                 'nMasks', {iMasks}, 'nROI', {nROI},...
                 'transDatas', {transDatas}, 'fixedData', fixedData, 'transLeds', {transLeds});

msg = sprintf('coercivity estimation complete. Output: (%i x %i x 2) = (ROI, file, (value, std)', size(nROI,2), size(iFiles,2));
logMsg('finished',msg,1,0);

if kwargs.checkPlot
    coercivity_result_plot(results)
end
<|MERGE_RESOLUTION|>--- conflicted
+++ resolved
@@ -1,306 +1,294 @@
-function [results, files, nROI, nMasks] = estimate_coercivity(nFolders, kwargs, selection, error, filter)
-<<<<<<< HEAD
-%[results, files, nROI, nMasks] = estimate_coercivity(nFolders; 'bootStrapN', 'checkPlot', 'fileName', 'filterStruct', 'fixedIdx', 'freeHand', 'freeHandSelection', 'nROI', 'pixelError', 'reverse', 'selectionThreshold', 'threshold', 'transFormFile', 'upCont')
-=======
-%[results, files, nROI, nMasks] = estimate_coercivity(nFolders; 'fileName', 'transFormFile', 'fixedIdx', 'upCont', 'checkPlot', 'reverse', 'nROI', 'freeHand', 'freeHandSelection', 'selectionThreshold', 'bootStrapN', 'pixelError', 'removeHotPixels', 'threshold', 'includeHotPixel', 'chi', 'winSize')
->>>>>>> ba227e05
-% These codes (1) register the maps and (2) analizes a user selected magnetic
-% pattern for changes from one map to the next.(folders, varargin)
-%
-% Parameters
-% ----------
-%     folders: list
-%         list of absolute path to each data folder. First entry in the list
-%         is used as reference image.
-%         Note: calculations in the order the folders are given
-%     fileName: str ['Bz_uc0.mat']
-%         name of the .mat file to be used.
-%     transFormFile: str ['none']
-%         absolute path of a file where previously calculated transformations
-%         are in. If file does not exist the file will be created so that
-%         you dont have to do this every time.
-%     removeHotPixel: bool [0]
-%         if True hotpixels will be removed
-%         if False hotpixels will not be removed
-%     includeHotPixel: bool [0]
-%         | if 1: hotpixel value is also used to calculate the new value that replaces the hot pixel
-%         | if 0: only pixels in window with winSize are used to calculate the new value that replaces the hot pixel
-%     selectionThreshold: numeric [0.25]
-%         | defines the Threshold above which the mask is created.
-%         | **Example:** selectionThreshold = 0.5
-%         | :code:`maskSelection = [1 2 0; 1 1 2; 0 1 1]`  ->
-%         | :code:`mask          = [0 1 0; 1 0 1; 0 0 1]`
-%     upCont: cell
-%         Cellarray of upward continuation distances for each of the files.
-%         Needs to be in same order.
-%     filter: str
-%         Uses filter_hot_pixels to clean the maps before calculating the
-%         results.
-%         Note: 'includeHotPixel' is false by default
-%     freeHand: bool [0]
-%         Instead of using a rectangular selection use freehand drawn
-%     freeHandSelection: bool [0]
-%         | If true: the selectionThreshold is used to create the mask from the maskSelection.
-%         | If false: the mask = maskSelection
-%     fixedIdx: int [1]
-%         index of the reference LED image. This will fixed while the other
-%         image is transformed.
-%     chi:
-%         | if true the chi2 value is used to filter and not the data itself
-%         | **Note:** the chi2 value is calculated from the sum(pos1, pos2, neg1,neg2) chi values.
-%     nROI: cell
-%         | cell with region of interest.
-%         | **Note:** the ROI and the selection are not necessarily the same.|
-%           If the ROI was selected with freeHand then ROI == selection.
-%           Otherwise it is a rectangle around the selection.
-%     reverse: bool ==> CURRENTLY NOT SUPPORTED
-%         default: false
-%         if true:  refernce - tform -> target
-%         if false: target   - tform -> reference
-%     bootStrapN: int, bool [1]
-%         This uses a boot strapping approach to estimate errors. It will
-%         shift the mask by 'pixelError' 'bootStrapN' times. The
-%         result value is calculated from the mean of all calculations and an
-%         error is estimated.
-%         If 'bootStrapError' == 1 only one value is calculated -> no error
-%         estimation.
-%     pixelError: int [0]
-%         Used for bootstrapping an error estimate.
-%         The number of pixels the mask will be randomly shifted to estimate
-%         an error.
-%
-% Returns
-% -------
-%     struct with 7 cells for each result (iFiles,
-%     pPixels, pPixelRats, iPixelThreshs,
-%     sumDiffs, errs, maskSums, iMasks, transData).
-%     Each is a cell with result{i,j} with ith mask and jth file:
-%
-% hint
-% ----
-%     **Example:** Here we have a cell of folders, containing QDM images ('B111dataToPlot', 'Bz_uc0').
-%     literal blocks::
-%         >> nFolders = {'home/NRM, 'home/10mT','home/20mT','home/30mT'};
-%
-%     The most simple way to estimate the coercivity is to call:
-%     literal blocks::
-%         >> estimate_coercivity(nFolders)
-%
-%     This calls the function with the default parameters (the values in square brackets *[]*).     
-
-
-arguments
-    nFolders cell {foldersMustExist(nFolders)}
-    kwargs.fileName char {fileMustExistInFolder(kwargs.fileName, nFolders)} = 'Bz_uc0'
-    kwargs.transFormFile = 'none'
-    kwargs.fixedIdx (1,1) {mustBePositive} = 1
-    kwargs.upCont = false;
-    
-    kwargs.checkPlot  (1,1) {mustBeBoolean(kwargs.checkPlot)} = false;
-    kwargs.reverse  (1,1) {mustBeBoolean(kwargs.reverse)} = false;
-    kwargs.nROI = false
-    
-    selection.freeHand  (1,1) {mustBeBoolean(selection.freeHand)} = false
-    selection.freeHandSelection (1,1) {mustBeBoolean(selection.freeHandSelection)} = false
-    selection.selectionThreshold (1,1) {mustBeNumeric} = 0.25
-    
-    error.bootStrapN = 1
-    error.pixelError = 4
-    
-<<<<<<< HEAD
-    filter.filterProps struct = struct();
-
-=======
-    filter.removeHotPixels = false;
-    filter.threshold = 5
-    filter.includeHotPixel = false;
-    filter.chi = 0
-    filter.winSize (1,1) = 4
->>>>>>> ba227e05
-end
-%%
-% fix shape for nFolders
-nFolders = correct_cell_shape(nFolders);
-
-% define optional function parameters
-fileName = kwargs.fileName;
-fileName = check_suffix(fileName);
-
-nROI = kwargs.nROI;
-
-if ~kwargs.upCont
-    kwargs.upCont = num2cell(zeros(1, size(nFolders,2)));
-end
-
-% generate reference file name
-fixedFile = [nFolders{kwargs.fixedIdx}, filesep, fileName];
-
-%% load the reference data
-refFile = load(fixedFile);
-[~, dataName, ledName] = is_B111(refFile);
-% read data and threshold to 5
-fixedData = refFile.(dataName);
-% read LED
-fixedLed = refFile.(ledName);
-
-%%
-if ~all( structfun(@isempty, filter.filterProps))
-    filterProps = namedargs2cell(filter.filterProps);
-    fixedData = filter_hot_pixels(fixedData, filterProps{:});
-end
-
-%% tranformation / filtering
-[transformedData, nFiles] = get_transformed_maps(nFolders, ...
-                  'fileName', kwargs.fileName, 'transFormFile', kwargs.transFormFile,...
-                  'fixedIdx', kwargs.fixedIdx, 'reverse', kwargs.reverse, ...
-                  'upCont', kwargs.upCont, 'checkPlot', kwargs.checkPlot, ...
-                  'filterProps', filter.filterProps);
-
-[nMasks, nROI] = create_masks(fixedData, selection.selectionThreshold,...
-                      'nROI', nROI, 'freeHand', selection.freeHand,...
-                      'freeHandSelection', selection.freeHandSelection);
-
-
-% calculation of the mask for each file.
-% Note: this is where the mask is transformed in case of 'reverse' == true
-files = cell(numel(nFolders));
-
-% preallocate the cells:
-iFiles = {};
-pPixels = zeros(size(nMasks, 2), size(nFiles, 2), 2);
-nPixels = zeros(size(nMasks, 2), size(nFiles, 2), 2);
-pPixelRats = zeros(size(nMasks, 2), size(nFiles, 2), 2);
-iPixelThreshs = zeros(size(nMasks, 2), size(nFiles, 2), 2);
-sumDiffs = zeros(size(nMasks, 2), size(nFiles, 2), 2);
-errs = zeros(size(nMasks, 2), size(nFiles, 2), 2);
-maskSums = zeros(size(nMasks, 2), size(nFiles, 2), 2);
-iFiles = cell(size(nMasks, 2), size(nFiles, 2));
-iMasks = cell(1, size(nMasks, 2));
-transDatas = cell(1, size(nFiles, 2));
-transLeds = cell(1, size(nFiles, 2));
-
-% if checkPlot
-%     checkfig = figure;
-% end
-
-for j = 1:size(nFiles, 2)
-    iFile = nFiles{j};
-
-    % load the data of this file
-    iFileData = transformedData(iFile);
-    files{j} = iFileData;
-
-    % iterate over each mask
-    for i = 1:size(nMasks, 2)
-        iMask = nMasks{:, i};
-
-        if kwargs.reverse
-            msg = ['transforming mask to match << ...', iFile(end-40:end), ' >>'];
-            logMsg('info','dipole_fit',msg,1,0);
-            iMask = tform_data(iMask, iFileData.transForm, iFileData.refFrame);
-        end
-
-        % create masked_data: mask is array with 0 where is should be
-        % masked and 1 where it should not
-        mData = iMask .* iFileData.transData;
-%         mData = mData - nanmedian(mData, 'all');
-
-        % masked reference
-        d0ROI = crop_data(fixedData, nROI{i});
-        d0 = iMask .* fixedData;
-
-        % cut around the ROI/mask
-        mDataCut = crop_data(mData, iMask);
-        d0Cut = crop_data(d0, iMask);
-
-%         disp(['<> masking << ...', iFile(end-40:end), ' >>'])
-
-        % predefine the variables
-        nPixel = zeros(error.bootStrapN,1);
-        pPixel = zeros(error.bootStrapN,1);
-        pPixelRat = zeros(error.bootStrapN,1);
-        sumDiff = zeros(error.bootStrapN,1);
-        err = zeros(error.bootStrapN,1);
-        maskSum = zeros(error.bootStrapN,1);
-        iPixelThresh = zeros(error.bootStrapN,1);
-
-
-        if size(mDataCut) ~= size(d0Cut)
-            msg = sprintf('mask too close to edge, skipping ... ');
-            logMsg('warn',msg,1,0);
-            continue
-        end
-
-        dx = 0; dy = 0;
-        % calculate parameters
-
-        for n = 1:error.bootStrapN
-            % create masked_data: mask is array with 0 where is should be
-            % masked and 1 where it should not
-            if error.bootStrapN > 1
-                dx = randi([-error.pixelError, error.pixelError]);
-                dy = randi([-error.pixelError, error.pixelError]);
-            end
-            
-            if dx ~= 0 && dy ~= 0
-                mask = shift_matrix(iMask, dx, dy);
-            else
-                mask = iMask;
-            end
-            
-            mData = iFileData.transData .* mask;
-            mDataCut = crop_data(mData, mask);
-
-            nPixel(n) = numel(nonzeros(d0Cut));
-            pPixel(n) = numel(nonzeros(mDataCut>0));
-            pPixelRat(n) = pPixel(n) / nPixel(n);
-            sumDiff(n) = sum(sum(mDataCut-d0Cut));
-            err(n) = immse(mDataCut, d0Cut);
-            maskSum(n) = sum(mDataCut, 'all');
-
-            % Pixel above threshold
-            thresh = mDataCut >= selection.selectionThreshold * max(mDataCut, [], 'all');
-            iPixelThresh(n) = numel(nonzeros(thresh));
-        end
-
-        % Pixel above threshold
-        thresh = mDataCut >= mean(d0ROI,'all') + selection.selectionThreshold * std(d0ROI, 0, 'all');
-        iPixelThresh = numel(nonzeros(thresh));
-
-        % store everything
-        iFiles{i, j} = iFile;
-        % number of non 0 pixels in mask
-        nPixels(i, j, :) = [mean(nPixel) std(nPixel)];
-        % number of positive pixels in mask
-        pPixels(i, j, :) = [mean(pPixel) std(pPixel)];
-        % ratio of positive / total pixels in mask
-        pPixelRats(i, j, :) = [ mean(pPixelRat)  std(pPixelRat)];
-        % number of pixels above threshold
-        iPixelThreshs(i, j, :) = [mean(iPixelThresh) std(iPixelThresh)];
-        % sum of difference between mask and same mask in fixedData
-        sumDiffs(i, j, :) = [mean(sumDiff)  std(sumDiff)];
-        errs(i, j, :) = [mean(err) std(err)];
-        % Sum of the Mask
-        maskSums(i, j, :) = [mean(maskSum) std(maskSum)];
-        % mask itself
-        iMasks{i} = iMask;
-        % transformed data
-        transDatas{j} = iFileData.transData;
-        % transformed data
-        transLeds{j} = iFileData.transLed;
-    end
-
-end
-
-results = struct('nFiles', {iFiles}, 'pPixels', pPixels, 'pPixelRats', pPixelRats, ...
-                 'nPixelThreshs', iPixelThreshs, 'sumDiffs', sumDiffs, ...
-                 'errs', errs, 'maskSums', maskSums, 'nPixels', nPixels, ...
-                 'nMasks', {iMasks}, 'nROI', {nROI},...
-                 'transDatas', {transDatas}, 'fixedData', fixedData, 'transLeds', {transLeds});
-
-msg = sprintf('coercivity estimation complete. Output: (%i x %i x 2) = (ROI, file, (value, std)', size(nROI,2), size(iFiles,2));
-logMsg('finished',msg,1,0);
-
-if kwargs.checkPlot
-    coercivity_result_plot(results)
-end
+function [results, files, nROI, nMasks] = estimate_coercivity(nFolders, kwargs, selection, error, filter)
+%[results, files, nROI, nMasks] = estimate_coercivity(nFolders; 'bootStrapN', 'checkPlot', 'fileName', 'filterStruct', 'fixedIdx', 'freeHand', 'freeHandSelection', 'nROI', 'pixelError', 'reverse', 'selectionThreshold', 'threshold', 'transFormFile', 'upCont')
+% These codes (1) register the maps and (2) analizes a user selected magnetic
+% pattern for changes from one map to the next.(folders, varargin)
+%
+% Parameters
+% ----------
+%     folders: list
+%         list of absolute path to each data folder. First entry in the list
+%         is used as reference image.
+%         Note: calculations in the order the folders are given
+%     fileName: str ['Bz_uc0.mat']
+%         name of the .mat file to be used.
+%     transFormFile: str ['none']
+%         absolute path of a file where previously calculated transformations
+%         are in. If file does not exist the file will be created so that
+%         you dont have to do this every time.
+%     removeHotPixel: bool [0]
+%         if True hotpixels will be removed
+%         if False hotpixels will not be removed
+%     includeHotPixel: bool [0]
+%         | if 1: hotpixel value is also used to calculate the new value that replaces the hot pixel
+%         | if 0: only pixels in window with winSize are used to calculate the new value that replaces the hot pixel
+%     selectionThreshold: numeric [0.25]
+%         | defines the Threshold above which the mask is created.
+%         | **Example:** selectionThreshold = 0.5
+%         | :code:`maskSelection = [1 2 0; 1 1 2; 0 1 1]`  ->
+%         | :code:`mask          = [0 1 0; 1 0 1; 0 0 1]`
+%     upCont: cell
+%         Cellarray of upward continuation distances for each of the files.
+%         Needs to be in same order.
+%     filter: str
+%         Uses filter_hot_pixels to clean the maps before calculating the
+%         results.
+%         Note: 'includeHotPixel' is false by default
+%     freeHand: bool [0]
+%         Instead of using a rectangular selection use freehand drawn
+%     freeHandSelection: bool [0]
+%         | If true: the selectionThreshold is used to create the mask from the maskSelection.
+%         | If false: the mask = maskSelection
+%     fixedIdx: int [1]
+%         index of the reference LED image. This will fixed while the other
+%         image is transformed.
+%     chi:
+%         | if true the chi2 value is used to filter and not the data itself
+%         | **Note:** the chi2 value is calculated from the sum(pos1, pos2, neg1,neg2) chi values.
+%     nROI: cell
+%         | cell with region of interest.
+%         | **Note:** the ROI and the selection are not necessarily the same.|
+%           If the ROI was selected with freeHand then ROI == selection.
+%           Otherwise it is a rectangle around the selection.
+%     reverse: bool ==> CURRENTLY NOT SUPPORTED
+%         default: false
+%         if true:  refernce - tform -> target
+%         if false: target   - tform -> reference
+%     bootStrapN: int, bool [1]
+%         This uses a boot strapping approach to estimate errors. It will
+%         shift the mask by 'pixelError' 'bootStrapN' times. The
+%         result value is calculated from the mean of all calculations and an
+%         error is estimated.
+%         If 'bootStrapError' == 1 only one value is calculated -> no error
+%         estimation.
+%     pixelError: int [0]
+%         Used for bootstrapping an error estimate.
+%         The number of pixels the mask will be randomly shifted to estimate
+%         an error.
+%
+% Returns
+% -------
+%     struct with 7 cells for each result (iFiles,
+%     pPixels, pPixelRats, iPixelThreshs,
+%     sumDiffs, errs, maskSums, iMasks, transData).
+%     Each is a cell with result{i,j} with ith mask and jth file:
+%
+% hint
+% ----
+%     **Example:** Here we have a cell of folders, containing QDM images ('B111dataToPlot', 'Bz_uc0').
+%     literal blocks::
+%         >> nFolders = {'home/NRM, 'home/10mT','home/20mT','home/30mT'};
+%
+%     The most simple way to estimate the coercivity is to call:
+%     literal blocks::
+%         >> estimate_coercivity(nFolders)
+%
+%     This calls the function with the default parameters (the values in square brackets *[]*).     
+
+
+arguments
+    nFolders cell {foldersMustExist(nFolders)}
+    kwargs.fileName char {fileMustExistInFolder(kwargs.fileName, nFolders)} = 'Bz_uc0'
+    kwargs.transFormFile = 'none'
+    kwargs.fixedIdx (1,1) {mustBePositive} = 1
+    kwargs.upCont = false;
+    
+    kwargs.checkPlot  (1,1) {mustBeBoolean(kwargs.checkPlot)} = false;
+    kwargs.reverse  (1,1) {mustBeBoolean(kwargs.reverse)} = false;
+    kwargs.nROI = false
+    
+    selection.freeHand  (1,1) {mustBeBoolean(selection.freeHand)} = false
+    selection.freeHandSelection (1,1) {mustBeBoolean(selection.freeHandSelection)} = false
+    selection.selectionThreshold (1,1) {mustBeNumeric} = 0.25
+    
+    error.bootStrapN = 1
+    error.pixelError = 4
+    
+    filter.filterProps struct = struct();
+
+end
+%%
+% fix shape for nFolders
+nFolders = correct_cell_shape(nFolders);
+
+% define optional function parameters
+fileName = kwargs.fileName;
+fileName = check_suffix(fileName);
+
+nROI = kwargs.nROI;
+
+if ~kwargs.upCont
+    kwargs.upCont = num2cell(zeros(1, size(nFolders,2)));
+end
+
+% generate reference file name
+fixedFile = [nFolders{kwargs.fixedIdx}, filesep, fileName];
+
+%% load the reference data
+refFile = load(fixedFile);
+[~, dataName, ledName] = is_B111(refFile);
+% read data and threshold to 5
+fixedData = refFile.(dataName);
+% read LED
+fixedLed = refFile.(ledName);
+
+%%
+if ~all( structfun(@isempty, filter.filterProps))
+    filterProps = namedargs2cell(filter.filterProps);
+    fixedData = filter_hot_pixels(fixedData, filterProps{:});
+end
+
+%% tranformation / filtering
+[transformedData, nFiles] = get_transformed_maps(nFolders, ...
+                  'fileName', kwargs.fileName, 'transFormFile', kwargs.transFormFile,...
+                  'fixedIdx', kwargs.fixedIdx, 'reverse', kwargs.reverse, ...
+                  'upCont', kwargs.upCont, 'checkPlot', kwargs.checkPlot, ...
+                  'filterProps', filter.filterProps);
+
+[nMasks, nROI] = create_masks(fixedData, selection.selectionThreshold,...
+                      'nROI', nROI, 'freeHand', selection.freeHand,...
+                      'freeHandSelection', selection.freeHandSelection);
+
+
+% calculation of the mask for each file.
+% Note: this is where the mask is transformed in case of 'reverse' == true
+files = cell(numel(nFolders));
+
+% preallocate the cells:
+iFiles = {};
+pPixels = zeros(size(nMasks, 2), size(nFiles, 2), 2);
+nPixels = zeros(size(nMasks, 2), size(nFiles, 2), 2);
+pPixelRats = zeros(size(nMasks, 2), size(nFiles, 2), 2);
+iPixelThreshs = zeros(size(nMasks, 2), size(nFiles, 2), 2);
+sumDiffs = zeros(size(nMasks, 2), size(nFiles, 2), 2);
+errs = zeros(size(nMasks, 2), size(nFiles, 2), 2);
+maskSums = zeros(size(nMasks, 2), size(nFiles, 2), 2);
+iFiles = cell(size(nMasks, 2), size(nFiles, 2));
+iMasks = cell(1, size(nMasks, 2));
+transDatas = cell(1, size(nFiles, 2));
+transLeds = cell(1, size(nFiles, 2));
+
+% if checkPlot
+%     checkfig = figure;
+% end
+
+for j = 1:size(nFiles, 2)
+    iFile = nFiles{j};
+
+    % load the data of this file
+    iFileData = transformedData(iFile);
+    files{j} = iFileData;
+
+    % iterate over each mask
+    for i = 1:size(nMasks, 2)
+        iMask = nMasks{:, i};
+
+        if kwargs.reverse
+            msg = ['transforming mask to match << ...', iFile(end-40:end), ' >>'];
+            logMsg('info','dipole_fit',msg,1,0);
+            iMask = tform_data(iMask, iFileData.transForm, iFileData.refFrame);
+        end
+
+        % create masked_data: mask is array with 0 where is should be
+        % masked and 1 where it should not
+        mData = iMask .* iFileData.transData;
+%         mData = mData - nanmedian(mData, 'all');
+
+        % masked reference
+        d0ROI = crop_data(fixedData, nROI{i});
+        d0 = iMask .* fixedData;
+
+        % cut around the ROI/mask
+        mDataCut = crop_data(mData, iMask);
+        d0Cut = crop_data(d0, iMask);
+
+%         disp(['<> masking << ...', iFile(end-40:end), ' >>'])
+
+        % predefine the variables
+        nPixel = zeros(error.bootStrapN,1);
+        pPixel = zeros(error.bootStrapN,1);
+        pPixelRat = zeros(error.bootStrapN,1);
+        sumDiff = zeros(error.bootStrapN,1);
+        err = zeros(error.bootStrapN,1);
+        maskSum = zeros(error.bootStrapN,1);
+        iPixelThresh = zeros(error.bootStrapN,1);
+
+
+        if size(mDataCut) ~= size(d0Cut)
+            msg = sprintf('mask too close to edge, skipping ... ');
+            logMsg('warn',msg,1,0);
+            continue
+        end
+
+        dx = 0; dy = 0;
+        % calculate parameters
+
+        for n = 1:error.bootStrapN
+            % create masked_data: mask is array with 0 where is should be
+            % masked and 1 where it should not
+            if error.bootStrapN > 1
+                dx = randi([-error.pixelError, error.pixelError]);
+                dy = randi([-error.pixelError, error.pixelError]);
+            end
+            
+            if dx ~= 0 && dy ~= 0
+                mask = shift_matrix(iMask, dx, dy);
+            else
+                mask = iMask;
+            end
+            
+            mData = iFileData.transData .* mask;
+            mDataCut = crop_data(mData, mask);
+
+            nPixel(n) = numel(nonzeros(d0Cut));
+            pPixel(n) = numel(nonzeros(mDataCut>0));
+            pPixelRat(n) = pPixel(n) / nPixel(n);
+            sumDiff(n) = sum(sum(mDataCut-d0Cut));
+            err(n) = immse(mDataCut, d0Cut);
+            maskSum(n) = sum(mDataCut, 'all');
+
+            % Pixel above threshold
+            thresh = mDataCut >= selection.selectionThreshold * max(mDataCut, [], 'all');
+            iPixelThresh(n) = numel(nonzeros(thresh));
+        end
+
+        % Pixel above threshold
+        thresh = mDataCut >= mean(d0ROI,'all') + selection.selectionThreshold * std(d0ROI, 0, 'all');
+        iPixelThresh = numel(nonzeros(thresh));
+
+        % store everything
+        iFiles{i, j} = iFile;
+        % number of non 0 pixels in mask
+        nPixels(i, j, :) = [mean(nPixel) std(nPixel)];
+        % number of positive pixels in mask
+        pPixels(i, j, :) = [mean(pPixel) std(pPixel)];
+        % ratio of positive / total pixels in mask
+        pPixelRats(i, j, :) = [ mean(pPixelRat)  std(pPixelRat)];
+        % number of pixels above threshold
+        iPixelThreshs(i, j, :) = [mean(iPixelThresh) std(iPixelThresh)];
+        % sum of difference between mask and same mask in fixedData
+        sumDiffs(i, j, :) = [mean(sumDiff)  std(sumDiff)];
+        errs(i, j, :) = [mean(err) std(err)];
+        % Sum of the Mask
+        maskSums(i, j, :) = [mean(maskSum) std(maskSum)];
+        % mask itself
+        iMasks{i} = iMask;
+        % transformed data
+        transDatas{j} = iFileData.transData;
+        % transformed data
+        transLeds{j} = iFileData.transLed;
+    end
+
+end
+
+results = struct('nFiles', {iFiles}, 'pPixels', pPixels, 'pPixelRats', pPixelRats, ...
+                 'nPixelThreshs', iPixelThreshs, 'sumDiffs', sumDiffs, ...
+                 'errs', errs, 'maskSums', maskSums, 'nPixels', nPixels, ...
+                 'nMasks', {iMasks}, 'nROI', {nROI},...
+                 'transDatas', {transDatas}, 'fixedData', fixedData, 'transLeds', {transLeds});
+
+msg = sprintf('coercivity estimation complete. Output: (%i x %i x 2) = (ROI, file, (value, std)', size(nROI,2), size(iFiles,2));
+logMsg('finished',msg,1,0);
+
+if kwargs.checkPlot
+    coercivity_result_plot(results)
+end